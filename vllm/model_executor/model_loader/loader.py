# SPDX-License-Identifier: Apache-2.0

# ruff: noqa: SIM117
import collections
import copy
import dataclasses
import fnmatch
import glob
import inspect
import itertools
import math
import os
import time
import warnings
from abc import ABC, abstractmethod
from contextlib import contextmanager
from typing import (Any, Callable, Dict, Generator, Iterable, List, Optional,
                    Tuple, cast)

import gguf
import huggingface_hub
import numpy as np
import torch
from huggingface_hub import HfApi
from torch import nn
from transformers import AutoModelForCausalLM
from transformers.utils import SAFE_WEIGHTS_INDEX_NAME

from vllm.attention import Attention
from vllm.config import (LoadConfig, LoadFormat, ModelConfig, ParallelConfig,
                         VllmConfig, set_current_vllm_config)
from vllm.distributed import (get_tensor_model_parallel_rank,
                              get_tensor_model_parallel_world_size)
from vllm.envs import VLLM_USE_MODELSCOPE
from vllm.logger import init_logger
from vllm.model_executor.layers.linear import (LinearBase,
                                               MergedColumnParallelLinear,
                                               QKVParallelLinear,
                                               ReplicatedLinear,
                                               RowParallelLinear)
from vllm.model_executor.layers.quantization.base_config import (
    QuantizeMethodBase)
from vllm.model_executor.model_loader.tensorizer import (
    TensorizerConfig, is_vllm_tensorized, load_with_tensorizer,
    serialize_vllm_model, tensorizer_weights_iterator)
from vllm.model_executor.model_loader.utils import (ParamMapping,
                                                    get_model_architecture,
                                                    set_default_torch_dtype)
from vllm.model_executor.model_loader.weight_utils import (
    download_safetensors_index_file_from_hf, download_weights_from_hf,
    filter_duplicate_safetensors_files, filter_files_not_needed_for_inference,
    get_gguf_extra_tensor_names, gguf_quant_weights_iterator,
    initialize_dummy_weights, np_cache_weights_iterator, pt_weights_iterator,
    runai_safetensors_weights_iterator, safetensors_weights_iterator)
from vllm.model_executor.utils import set_weight_attrs
from vllm.platforms import current_platform
from vllm.transformers_utils.s3_utils import glob as s3_glob
from vllm.transformers_utils.utils import is_s3
from vllm.utils import is_pin_memory_available


@contextmanager
def device_loading_context(module: torch.nn.Module,
                           target_device: torch.device):
    if target_device.type == "cpu":
        # If target is CPU, no need to move anything
        yield module
        return

    original_device_states: Dict[str, torch.device] = {}

    # Store original device states and move parameters to GPU if they're on CPU
    for name, p in module.named_parameters():
        if p.device.type == "cpu":
            original_device_states[name] = p.device
            p.data = p.data.to(target_device)
        # Parameters already on target device are not touched

    try:
        yield module

    finally:
        # Restore parameters to their original devices, ignoring new parameters
        pin_memory = is_pin_memory_available()
        for name, p in module.named_parameters():
            if name in original_device_states:
                original_device: torch.device = original_device_states[name]
                if original_device.type == "cpu":
                    # `torch.empty_like` does not support `pin_memory` argument
                    cpu_data = torch.empty_strided(
                        size=p.data.size(),
                        stride=p.data.stride(),
                        dtype=p.data.dtype,
                        layout=p.data.layout,
                        device="cpu",
                        pin_memory=pin_memory,
                    )
                    cpu_data.copy_(p.data)
                    p.data = cpu_data
                else:
                    p.data = p.data.to(original_device)
        # New parameters or parameters already on target device are untouched


logger = init_logger(__name__)


def _initialize_model(
    vllm_config: VllmConfig,
    *,
    prefix: str = "",
) -> nn.Module:
    """Initialize a model with the given configurations."""
    model_config = vllm_config.model_config
    model_class, _ = get_model_architecture(model_config)

    signatures = inspect.signature(model_class.__init__)
    all_params = [param.name for param in signatures.parameters.values()]
    if "vllm_config" in all_params and "prefix" in all_params:
        # new-style model class
        with set_current_vllm_config(vllm_config, check_compile=True):
            return model_class(vllm_config=vllm_config, prefix=prefix)

    msg = ("vLLM model class should accept `vllm_config` and `prefix` as "
           "input arguments. Possibly you have an old-style model class"
           " registered from out of tree and it is used for new vLLM version. "
           "Check https://docs.vllm.ai/en/latest/design/arch_overview.html "
           "for the design and update the model class accordingly.")
    warnings.warn(msg, DeprecationWarning, stacklevel=2)

    logger.warning(
        "Trying to guess the arguments for old-style model class %s",
        model_class,
    )
    # try to be compatible with old-style model class
    kwargs = {}
    if "prefix" in all_params:
        kwargs["prefix"] = prefix
    if "config" in all_params:
        kwargs["config"] = model_config.hf_config
    if "cache_config" in all_params:
        kwargs["cache_config"] = vllm_config.cache_config
    if "quant_config" in all_params:
        kwargs["quant_config"] = vllm_config.quant_config
    if "lora_config" in all_params:
        kwargs["lora_config"] = vllm_config.lora_config
    if "scheduler_config" in all_params:
        kwargs["scheduler_config"] = vllm_config.scheduler_config
    with set_current_vllm_config(vllm_config, check_compile=True):
        return model_class(**kwargs)


class BaseModelLoader(ABC):
    """Base class for model loaders."""

    def __init__(self, load_config: LoadConfig):
        self.load_config = load_config

    @abstractmethod
    def download_model(self, model_config: ModelConfig) -> None:
        """Download a model so that it can be immediately loaded."""
        raise NotImplementedError

    @abstractmethod
    def load_model(self, *, vllm_config: VllmConfig) -> nn.Module:
        """Load a model with the given configurations."""
        raise NotImplementedError


class DefaultModelLoader(BaseModelLoader):
    """Model loader that can load different file types from disk."""

    @dataclasses.dataclass
    class Source:
        """A source for weights."""

        model_or_path: str
        """The model ID or path."""

        revision: Optional[str]
        """The optional model revision."""

        prefix: str = ""
        """A prefix to prepend to all weights."""

        fall_back_to_pt: bool = True
        """Whether .pt weights can be used."""

        allow_patterns_overrides: Optional[list[str]] = None
        """If defined, weights will load exclusively using these patterns."""

    def __init__(self, load_config: LoadConfig):
        super().__init__(load_config)
        if load_config.model_loader_extra_config:
            raise ValueError(f"Model loader extra config is not supported for "
                             f"load format {load_config.load_format}")

    def _maybe_download_from_modelscope(
            self, model: str, revision: Optional[str]) -> Optional[str]:
        """Download model from ModelScope hub if VLLM_USE_MODELSCOPE is True.

        Returns the path to the downloaded model, or None if the model is not
        downloaded from ModelScope."""
        if VLLM_USE_MODELSCOPE:
            # download model from ModelScope hub,
            # lazy import so that modelscope is not required for normal use.
            # pylint: disable=C.
            from modelscope.hub.snapshot_download import snapshot_download

            if not os.path.exists(model):
                model_path = snapshot_download(
                    model_id=model,
                    cache_dir=self.load_config.download_dir,
                    local_files_only=huggingface_hub.constants.HF_HUB_OFFLINE,
                    revision=revision,
                    ignore_file_pattern=self.load_config.ignore_patterns,
                )
            else:
                model_path = model
            return model_path
        return None

    def _prepare_weights(
        self,
        model_name_or_path: str,
        revision: Optional[str],
        fall_back_to_pt: bool,
        allow_patterns_overrides: Optional[list[str]],
    ) -> Tuple[str, List[str], bool]:
        """Prepare weights for the model.

        If the model is not local, it will be downloaded."""
        disk_load_start = time.time()
        try:
            model_name_or_path = (self._maybe_download_from_modelscope(
                model_name_or_path, revision) or model_name_or_path)

            is_local = os.path.isdir(model_name_or_path)
            load_format = self.load_config.load_format
            use_safetensors = False
            index_file = SAFE_WEIGHTS_INDEX_NAME
            # Some quantized models use .pt files for storing the weights.
            if load_format == LoadFormat.AUTO:
                allow_patterns = ["*.safetensors", "*.bin"]
            elif load_format == LoadFormat.SAFETENSORS:
                use_safetensors = True
                allow_patterns = ["*.safetensors"]
            elif load_format == LoadFormat.MISTRAL:
                use_safetensors = True
                allow_patterns = ["consolidated*.safetensors"]
                index_file = "consolidated.safetensors.index.json"
            elif load_format == LoadFormat.PT:
                allow_patterns = ["*.pt"]
            elif load_format == LoadFormat.NPCACHE:
                allow_patterns = ["*.bin"]
            else:
                raise ValueError(f"Unknown load_format: {load_format}")

            if fall_back_to_pt:
                allow_patterns += ["*.pt"]

            if allow_patterns_overrides is not None:
                allow_patterns = allow_patterns_overrides

            if not is_local:
                hf_folder = download_weights_from_hf(
                    model_name_or_path,
                    self.load_config.download_dir,
                    allow_patterns,
                    revision,
                    ignore_patterns=self.load_config.ignore_patterns,
                )
            else:
                hf_folder = model_name_or_path

            hf_weights_files: List[str] = []
            for pattern in allow_patterns:
                hf_weights_files += glob.glob(os.path.join(hf_folder, pattern))
                if len(hf_weights_files) > 0:
                    if pattern == "*.safetensors":
                        use_safetensors = True
                    break

            if use_safetensors:
                # For models like Mistral-7B-Instruct-v0.3
                # there are both sharded safetensors files and a consolidated
                # safetensors file. Using both breaks.
                # Here, we download the `model.safetensors.index.json`
                # and filter any files not found in the index.
                if not is_local:
                    download_safetensors_index_file_from_hf(
                        model_name_or_path,
                        index_file,
                        self.load_config.download_dir,
                        revision,
                    )
                    hf_weights_files = filter_duplicate_safetensors_files(
                        hf_weights_files, hf_folder, index_file)
            else:
                hf_weights_files = filter_files_not_needed_for_inference(
                    hf_weights_files)

            if len(hf_weights_files) == 0:
                raise RuntimeError(
                    f"Cannot find any model weights with `{model_name_or_path}`"
                )

            return hf_folder, hf_weights_files, use_safetensors
        finally:
            self.model_disk_load_time = time.time() - disk_load_start
            logger.info("Model disk load time: %.2fs",
                        self.model_disk_load_time)

    def _get_weights_iterator(
            self, source: "Source"
    ) -> Generator[Tuple[str, torch.Tensor], None, None]:
        """Get an iterator for the model weights based on the load format."""
        hf_folder, hf_weights_files, use_safetensors = self._prepare_weights(
            source.model_or_path, source.revision, source.fall_back_to_pt,
            source.allow_patterns_overrides)
        if self.load_config.load_format == LoadFormat.NPCACHE:
            # Currently np_cache only support *.bin checkpoints
            assert use_safetensors is False
            weights_iterator = np_cache_weights_iterator(
                source.model_or_path,
                self.load_config.download_dir,
                hf_folder,
                hf_weights_files,
            )
        elif use_safetensors:
            weights_iterator = safetensors_weights_iterator(hf_weights_files)
        else:
            weights_iterator = pt_weights_iterator(hf_weights_files)

        if current_platform.is_tpu():
            # In PyTorch XLA, we should call `xm.mark_step` frequently so that
            # not too many ops are accumulated in the XLA program.
            import torch_xla.core.xla_model as xm

            def _xla_weights_iterator(iterator: Generator):
                for weights in iterator:
                    yield weights
                    xm.mark_step()

            weights_iterator = _xla_weights_iterator(weights_iterator)

        # Apply the prefix.
        return ((source.prefix + name, tensor)
                for (name, tensor) in weights_iterator)

    def _get_all_weights(
        self,
        model_config: ModelConfig,
        model: nn.Module,
    ) -> Generator[Tuple[str, torch.Tensor], None, None]:
        primary_weights = DefaultModelLoader.Source(
            model_config.model,
            model_config.revision,
            prefix="",
            fall_back_to_pt=getattr(model, "fall_back_to_pt_during_load",
                                    True),
            allow_patterns_overrides=getattr(model, "allow_patterns_overrides",
                                             None),
        )
        yield from self._get_weights_iterator(primary_weights)

        secondary_weights = cast(
            Iterable[DefaultModelLoader.Source],
            getattr(model, "secondary_weights", ()),
        )
        for source in secondary_weights:
            yield from self._get_weights_iterator(source)

    def download_model(self, model_config: ModelConfig) -> None:
        self._prepare_weights(model_config.model,
                              model_config.revision,
                              fall_back_to_pt=True,
                              allow_patterns_overrides=None)

    def load_model(self, vllm_config: VllmConfig) -> nn.Module:
        gpu_load_start = time.time()
        try:
            device_config = vllm_config.device_config
            model_config = vllm_config.model_config

            logger.info("Starting to load model %s...", model_config.model)

            target_device = torch.device(device_config.device)
            with set_default_torch_dtype(model_config.dtype):
                with target_device:
                    model = _initialize_model(vllm_config=vllm_config)

                weights_to_load = {
                    name
                    for name, _ in model.named_parameters()
                }
                loaded_weights = model.load_weights(
                    self._get_all_weights(model_config, model))
                # We only enable strict check for non-quantized models
                # that have loaded weights tracking currently.
                if (model_config.quantization is None
                        and loaded_weights is not None):
                    weights_not_loaded = weights_to_load - loaded_weights
                    if weights_not_loaded:
                        raise ValueError(
                            "Following weights were not initialized from "
                            f"checkpoint: {weights_not_loaded}")

<<<<<<< HEAD
                for _, module in model.named_modules():
                    quant_method = getattr(module, "quant_method", None)
                    if isinstance(quant_method, QuantizeMethodBase):
                        # When quant methods need to process weights after
                        # loading (for repacking, quantizing, etc), they
                        # expect parameters to be on the global target device.
                        #  This scope is for the case where cpu offloading is
                        # used, where we will move the parameters onto device
                        # for processing and back off after.
                        with device_loading_context(module, target_device):
                            quant_method.process_weights_after_loading(module)
                    elif isinstance(module, Attention) and \
                        hasattr(module, "process_weights_after_loading"):
                        # When attention modules need to process weights after
                        # currently only used by MLA
                        module.process_weights_after_loading()

            self.model_gpu_load_time = time.time() - gpu_load_start

            return model.eval()
        finally:
            logger.info("Model GPU load time: %.2fs", self.model_gpu_load_time)
=======
            for _, module in model.named_modules():
                quant_method = getattr(module, "quant_method", None)
                if isinstance(quant_method, QuantizeMethodBase):
                    # When quant methods need to process weights after loading
                    # (for repacking, quantizing, etc), they expect parameters
                    # to be on the global target device. This scope is for the
                    # case where cpu offloading is used, where we will move the
                    # parameters onto device for processing and back off after.
                    with device_loading_context(module, target_device):
                        quant_method.process_weights_after_loading(module)
                if isinstance(module, Attention) and \
                    hasattr(module, "process_weights_after_loading"):
                    # When attention modules need to process weights after
                    # currently only used by MLA
                    # TODO(lucas): see if there is a way to unify the signatures
                    # of process_weights_after_loading
                    module.process_weights_after_loading(model_config.dtype)
        return model.eval()
>>>>>>> 1298a400


class DummyModelLoader(BaseModelLoader):
    """Model loader that will set model weights to random values."""

    def __init__(self, load_config: LoadConfig):
        super().__init__(load_config)
        if load_config.model_loader_extra_config:
            raise ValueError(f"Model loader extra config is not supported for "
                             f"load format {load_config.load_format}")

    def download_model(self, model_config: ModelConfig) -> None:
        pass  # Nothing to download

    def load_model(self, vllm_config: VllmConfig) -> nn.Module:
        device_config = vllm_config.device_config
        model_config = vllm_config.model_config
        with set_default_torch_dtype(model_config.dtype):
            with torch.device(device_config.device):
                model = _initialize_model(vllm_config=vllm_config)
            # NOTE(woosuk): For accurate performance evaluation, we assign
            # random values to the weights.
            initialize_dummy_weights(model)

            for _, module in model.named_modules():
                quant_method = getattr(module, "quant_method", None)
                if quant_method is not None:
                    # When quant methods need to process weights after loading
                    # (for repacking, quantizing, etc), they expect parameters
                    # to be on the global target device. This scope is for the
                    # case where cpu offloading is used, where we will move the
                    # parameters onto device for processing and back off after.
                    with device_loading_context(
                            module, torch.device(device_config.device)):
                        quant_method.process_weights_after_loading(module)
                if isinstance(module, Attention) and \
                    hasattr(module, "process_weights_after_loading"):
                    # When attention modules need to process weights after
                    # currently only used by MLA
                    module.process_weights_after_loading(model_config.dtype)
        return model.eval()


class TensorizerLoader(BaseModelLoader):
    """Model loader using CoreWeave's tensorizer library."""

    def __init__(self, load_config: LoadConfig):
        super().__init__(load_config)
        if isinstance(load_config.model_loader_extra_config, TensorizerConfig):
            self.tensorizer_config = load_config.model_loader_extra_config
        else:
            self.tensorizer_config = TensorizerConfig(
                **load_config.model_loader_extra_config)

    def _verify_config(self, model_config: ModelConfig,
                       parallel_config: ParallelConfig):
        self.tensorizer_config.verify_with_model_config(model_config)
        self.tensorizer_config.verify_with_parallel_config(parallel_config)

    def _get_weights_iterator(
        self, ) -> Generator[Tuple[str, torch.Tensor], None, None]:
        tensorizer_args = self.tensorizer_config._construct_tensorizer_args()
        return tensorizer_weights_iterator(tensorizer_args)

    def _load_model_serialized_cpu(
        self,
        vllm_config: VllmConfig,
    ) -> nn.Module:
        """Load a serialized model with tensorizer to the CPU.

        This is only necessary when the model isn't vLLM-tensorized (see
        examples/other/tensorize_vllm_model.py) This should still
        be faster than default HuggingFace loading, but will be slower than
        loading a vLLM-tensorized model.
        """
        device_config = vllm_config.device_config
        model_config = vllm_config.model_config
        with set_default_torch_dtype(model_config.dtype):
            with torch.device(device_config.device):
                model = _initialize_model(vllm_config=vllm_config)

            model.load_weights(self._get_weights_iterator())
        return model.eval()

    def _load_model_serialized(
        self,
        vllm_config: VllmConfig,
    ) -> nn.Module:
        """Load a serialized model with tensorizer.

        Expects a vLLM-tensorized model. See the
        examples/other/tensorize_vllm_model.py example script
        for serializing vLLM models."""

        device_config = vllm_config.device_config
        model_config = vllm_config.model_config

        with set_default_torch_dtype(model_config.dtype):
            with torch.device(device_config.device):
                model_class = get_model_architecture(model_config)[0]

                tensorizer_config = copy.copy(self.tensorizer_config)
                tensorizer_config.model_class = model_class
                tensorizer_config.hf_config = model_config.hf_config
                tensorizer_config.dtype = model_config.dtype

                model = load_with_tensorizer(tensorizer_config,
                                             vllm_config=vllm_config)
        return model.eval()

    def download_model(self, model_config: ModelConfig) -> None:
        self.tensorizer_config.verify_with_model_config(model_config)

        with self.tensorizer_config.open_stream():
            pass

    def load_model(self, vllm_config: VllmConfig) -> nn.Module:
        model_config = vllm_config.model_config
        parallel_config = vllm_config.parallel_config
        self._verify_config(model_config, parallel_config)

        if parallel_config.tensor_parallel_size > 1:
            from vllm.distributed import get_tensor_model_parallel_rank

            self.tensorizer_config.tensorizer_uri = (
                self.tensorizer_config.tensorizer_uri %
                get_tensor_model_parallel_rank())

        if is_vllm_tensorized(self.tensorizer_config):
            return self._load_model_serialized(vllm_config=vllm_config)
        return self._load_model_serialized_cpu(vllm_config=vllm_config)

    @staticmethod
    def save_model(
        model: torch.nn.Module,
        tensorizer_config: TensorizerConfig,
    ) -> None:
        serialize_vllm_model(
            model=model,
            tensorizer_config=tensorizer_config,
        )


class ShardedStateLoader(BaseModelLoader):
    """
    Model loader that directly loads each worker's model state dict, which
    enables a fast load path for large tensor-parallel models where each worker
    only needs to read its own shard rather than the entire checkpoint. See
    `examples/offline_inference/save_sharded_state.py` for creating a sharded
    checkpoint.
    """

    DEFAULT_PATTERN = "model-rank-{rank}-part-{part}.safetensors"

    def __init__(self, load_config: LoadConfig):
        super().__init__(load_config)
        extra_config = ({} if load_config.model_loader_extra_config is None
                        else load_config.model_loader_extra_config.copy())
        self.pattern = extra_config.pop("pattern", self.DEFAULT_PATTERN)
        if extra_config:
            raise ValueError(f"Unexpected extra config keys for load format "
                             f"{load_config.load_format}: "
                             f"{load_config.model_loader_extra_config.keys()}")

    @staticmethod
    def _filter_subtensors(
        tensors: Dict[str, torch.Tensor], ) -> Dict[str, torch.Tensor]:
        """
        Filter out all tensors that share the same memory or a subset of the
        memory of another tensor.
        """
        same_storage_groups: Dict[Any, List[Tuple[str, torch.Tensor]]] = (
            collections.defaultdict(list))
        for key, tensor in tensors.items():
            if tensor.numel():
                ptr = tensor.untyped_storage().data_ptr()
                same_storage_groups[tensor.device, ptr].append((key, tensor))

        def get_end_ptr(tensor: torch.Tensor) -> int:
            return tensor.view(-1)[-1].data_ptr() + tensor.element_size()

        result: Dict[str, torch.Tensor] = {}
        for group in same_storage_groups.values():
            for k, t in group:
                a, b = t.data_ptr(), get_end_ptr(t)
                for k2, t2 in group:
                    if not t2.is_contiguous():
                        continue
                    a2, b2 = t2.data_ptr(), get_end_ptr(t2)
                    if a < a2 or b2 < b:
                        continue
                    if a2 < a or b < b2 or not t.is_contiguous():
                        break  # t2 covers strictly more memory than t.
                    if k2 < k:
                        # Same tensors, keep the one with the smaller key.
                        break
                else:
                    result[k] = t
        return result

    def _prepare_weights(self, model_name_or_path: str,
                         revision: Optional[str]):
        if os.path.isdir(model_name_or_path):
            return model_name_or_path
        else:
            allow_patterns = ["*.safetensors"]
            return download_weights_from_hf(
                model_name_or_path,
                self.load_config.download_dir,
                allow_patterns,
                revision,
                ignore_patterns=self.load_config.ignore_patterns,
            )

    def download_model(self, model_config: ModelConfig) -> None:
        self._prepare_weights(model_config.model, model_config.revision)

    def load_model(self, vllm_config: VllmConfig) -> nn.Module:
        device_config = vllm_config.device_config
        model_config = vllm_config.model_config
        from safetensors.torch import safe_open

        from vllm.distributed import get_tensor_model_parallel_rank

        local_model_path = self._prepare_weights(model_config.model,
                                                 model_config.revision)

        with set_default_torch_dtype(model_config.dtype):
            with torch.device(device_config.device):
                model = _initialize_model(vllm_config=vllm_config)
                for _, module in model.named_modules():
                    quant_method = getattr(module, "quant_method", None)
                    if quant_method is not None:
                        quant_method.process_weights_after_loading(module)
                    if isinstance(module, Attention) and \
                        hasattr(module, "process_weights_after_loading"):
                        # When attention modules need to process weights after
                        # currently only used by MLA
                        module.process_weights_after_loading(
                            model_config.dtype)
            rank = get_tensor_model_parallel_rank()
            pattern = os.path.join(
                local_model_path,
                self.pattern.format(rank=rank, part="*"),
            )
            filepaths = glob.glob(pattern)
            if not filepaths:
                # TODO: support un-sharded checkpoints too
                raise ValueError(
                    f"Could not find checkpoint files '{pattern}', only "
                    f"pre-sharded checkpoints are currently supported!")
            state_dict = self._filter_subtensors(model.state_dict())
            for path in filepaths:
                with safe_open(path, framework="pt") as f:
                    for key in f.keys():  # noqa: SIM118
                        tensor = f.get_tensor(key)
                        # If loading with LoRA enabled, additional padding may
                        # be added to certain parameters. We only load into a
                        # narrowed view of the parameter data.
                        param_data = state_dict[key].data
                        param_shape = state_dict[key].shape
                        for dim, size in enumerate(tensor.shape):
                            if size < param_shape[dim]:
                                param_data = param_data.narrow(dim, 0, size)
                        if tensor.shape != param_shape:
                            logger.warning(
                                "loading tensor of shape %s into "
                                "parameter '%s' of shape %s",
                                tensor.shape,
                                key,
                                param_shape,
                            )
                        param_data.copy_(tensor)
                        state_dict.pop(key)
            if state_dict:
                raise ValueError(
                    f"Missing keys {tuple(state_dict)} in loaded state!")
        return model.eval()

    @staticmethod
    def save_model(
        model: torch.nn.Module,
        path: str,
        pattern: Optional[str] = None,
        max_size: Optional[int] = None,
    ) -> None:
        from safetensors.torch import save_file

        from vllm.distributed import get_tensor_model_parallel_rank

        if pattern is None:
            pattern = ShardedStateLoader.DEFAULT_PATTERN
        rank = get_tensor_model_parallel_rank()
        part_idx = 0
        total_size = 0
        state_dict = ShardedStateLoader._filter_subtensors(model.state_dict())
        state_dict_part: Dict[str, torch.Tensor] = {}
        for key, tensor in state_dict.items():
            param_size = tensor.nelement() * tensor.element_size()
            if max_size is not None and total_size + param_size > max_size:
                filename = pattern.format(rank=rank, part=part_idx)
                save_file(
                    state_dict_part,
                    os.path.join(path, filename),
                )
                part_idx += 1
                total_size = 0
                state_dict_part = {}
            state_dict_part[key] = tensor
            total_size += param_size
        if len(state_dict_part) > 0:
            filename = pattern.format(rank=rank, part=part_idx)
            save_file(
                state_dict_part,
                os.path.join(path, filename),
            )


class BitsAndBytesModelLoader(BaseModelLoader):
    """Model loader to load model weights with BitAndBytes quantization."""

    possible_config_file_names = ["adapter_config.json"]

    def __init__(self, load_config: LoadConfig):
        super().__init__(load_config)

        # Save the module names without sharding.
        self.unsharded_weights_modules: List[str] = []
        # Save the module names that are sharded by column.
        self.column_sharded_weights_modules: List[str] = []
        # Store all module names (from transformers) that support
        # BNB quantization.
        self.target_modules: List[str] = []
        # mapping weight names from transformers to vllm.
        self.weight_mapper: Callable = lambda name: name

    def _get_weight_files(
        self,
        model_name_or_path: str,
        allowed_patterns: List[str],
        revision: Optional[str] = None,
    ) -> Tuple[List[str], str]:
        """Retrieve weight files. Download the files if necessary.

        Return the weight files and the file pattern."""
        is_local = os.path.isdir(model_name_or_path)

        if is_local:
            for pattern in allowed_patterns:
                weight_files = glob.glob(
                    os.path.join(model_name_or_path, pattern))
                if weight_files:
                    return weight_files, pattern
        else:
            hf_api = HfApi()
            repo_files = hf_api.list_repo_files(repo_id=model_name_or_path)
            for pattern in allowed_patterns:
                matching_files = fnmatch.filter(repo_files, pattern)
                if matching_files:
                    hf_folder = download_weights_from_hf(
                        model_name_or_path,
                        self.load_config.download_dir,
                        [pattern],
                        revision,
                        ignore_patterns=self.load_config.ignore_patterns,
                    )
                    return glob.glob(os.path.join(hf_folder, pattern)), pattern

        raise RuntimeError(
            f"No model weights found in: `{model_name_or_path}`")

    def _prepare_weights(self, model_name_or_path: str,
                         revision: Optional[str]) -> Tuple[List[str], bool]:
        """Prepare weight files for the model."""

        allowed_patterns = ["*.safetensors", "*.bin", "*.pt"]

        hf_weights_files, matched_pattern = self._get_weight_files(
            model_name_or_path, allowed_patterns, revision)

        if matched_pattern != "*.safetensors":
            hf_weights_files = filter_files_not_needed_for_inference(
                hf_weights_files)

        if len(hf_weights_files) == 0:
            raise RuntimeError(
                f"Cannot find any model weights with `{model_name_or_path}`")

        return hf_weights_files, matched_pattern == "*.safetensors"

    def _hf_weight_iter(self, hf_weights_files, use_safetensors: bool):
        if use_safetensors:
            iterator = safetensors_weights_iterator(hf_weights_files)
        else:
            iterator = pt_weights_iterator(hf_weights_files)
        for name, param in iterator:
            # mapping weight names from transformers to vllm.
            yield self.weight_mapper(name), param

    def _get_quantized_weights_iterator(
        self,
        model_name_or_path: str,
        revision: Optional[str],
        pre_quant: bool,
        load_8bit: bool,
    ) -> Tuple[Generator[Tuple[str, torch.Tensor], None, None], Dict[str,
                                                                     Any]]:
        """Get an iterator to the model weights with bitsandbytes quantization,
        as well as the quantization state dictionary."""

        # only load the bitsandbytes module when needed
        try:
            import bitsandbytes

            if bitsandbytes.__version__ < "0.45.0":
                raise ImportError("bitsandbytes version is wrong. Please "
                                  "install bitsandbytes>=0.45.0.")
        except ImportError as err:
            raise ImportError("Please install bitsandbytes>=0.45.0 via "
                              "`pip install bitsandbytes>=0.45.0` to use "
                              "bitsandbytes quantizer.") from err

        hf_weights_files, use_safetensors = self._prepare_weights(
            model_name_or_path, revision)

        quant_state_dict: Dict[str, Any] = {}

        if pre_quant:
            if load_8bit:
                return self._quantized_8bit_generator(
                    hf_weights_files, use_safetensors,
                    quant_state_dict), quant_state_dict
            else:
                return self._quantized_4bit_generator(
                    hf_weights_files, use_safetensors,
                    quant_state_dict), quant_state_dict

        return self._unquantized_generator(hf_weights_files, use_safetensors,
                                           quant_state_dict), quant_state_dict

    def _is_8bit_weight_name(self, weight_name: str):
        quantized_suffix = {".scb", ".weight_format"}
        return any(weight_name.lower().endswith(suffix)
                   for suffix in quantized_suffix)

    def _is_4bit_weight_name(self, weight_name: str):
        quantized_suffix = {
            "absmax",
            "quant_map",
            "nested_absmax",
            "nested_quant_map",
            "bitsandbytes",
        }
        suffix = weight_name.split(".")[-1]
        return any(q_suffix in suffix for q_suffix in quantized_suffix)

    def _quantized_8bit_generator(self, hf_weights_files, use_safetensors,
                                  quant_state_dict) -> Generator:
        for weight_name, weight_tensor in self._hf_weight_iter(
                hf_weights_files, use_safetensors):
            if not weight_name.lower().endswith(".scb"):
                continue

            weight_key = weight_name.lower().replace(".scb", ".weight")
            quant_state_dict[weight_key] = weight_tensor

        for weight_name, weight_tensor in self._hf_weight_iter(
                hf_weights_files, use_safetensors):
            if self._is_8bit_weight_name(weight_name):
                continue

            if weight_name in quant_state_dict:
                set_weight_attrs(weight_tensor, {"load_in_8bit": True})
                yield weight_name, weight_tensor
            else:
                yield weight_name, weight_tensor

    def _quantized_4bit_generator(self, hf_weights_files, use_safetensors,
                                  quant_state_dict) -> Generator:
        from bitsandbytes.functional import QuantState

        # First iterate over all quant state weights
        weight_iterator = self._hf_weight_iter(hf_weights_files,
                                               use_safetensors)
        temp_state_dict = {}
        for weight_name, weight_tensor in weight_iterator:
            if not self._is_4bit_weight_name(weight_name):
                continue
            # bitsandbytes library requires
            # weight.quant_state.bitsandbytes__* in CPU
            if "quant_state.bitsandbytes" in weight_name:
                temp_state_dict[weight_name] = weight_tensor.cpu().data
            else:
                temp_state_dict[weight_name] = weight_tensor

        # Closure to parse quant_state for each prequant weight
        def _parse_quant_state(param_name: str,
                               temp_state_dict: Dict) -> QuantState:
            quant_state = {}
            for k in temp_state_dict:
                if param_name + "." in k:
                    quant_state[k] = temp_state_dict[k]

            return QuantState.from_dict(quant_state, device="cuda")

        # Second iterate over all prequant and normal weights
        # pre quantized weights would have a quant_state
        for weight_name, weight_tensor in self._hf_weight_iter(
                hf_weights_files, use_safetensors):
            if self._is_4bit_weight_name(weight_name):
                continue

            if (f"{weight_name}.quant_state.bitsandbytes__nf4"
                    in temp_state_dict) or (
                        f"{weight_name}.quant_state.bitsandbytes__fp4"
                        in temp_state_dict):
                quant_state = _parse_quant_state(weight_name, temp_state_dict)
                quant_state_dict[weight_name] = quant_state
                yield weight_name, weight_tensor
            else:
                yield weight_name, weight_tensor

    def _unquantized_generator(self, hf_weights_files, use_safetensors,
                               quant_state_dict) -> Generator:
        from bitsandbytes.functional import quantize_4bit

        tp_size = get_tensor_model_parallel_world_size()
        tp_rank = get_tensor_model_parallel_rank()

        for weight_name, weight_tensor in self._hf_weight_iter(
                hf_weights_files, use_safetensors):
            if any(target_module in weight_name for target_module in
                   self.target_modules) and weight_name.endswith(".weight"):
                # Without sharding
                if any(
                        weight_name.startswith(module)
                        for module in self.unsharded_weights_modules):
                    weight_sub_tensor = weight_tensor
                # Shard by column
                elif any(
                        weight_name.startswith(module)
                        for module in self.column_sharded_weights_modules):
                    total_size = weight_tensor.size(-1)
                    start_index = total_size // tp_size * tp_rank
                    end_index = total_size // tp_size * (tp_rank + 1)
                    weight_sub_tensor = weight_tensor[...,
                                                      start_index:end_index]
                # Weights have fused on disk. In this case, we assume that the
                # weight and module use same name.
                elif any(
                        weight_name.startswith(module)
                        for module in self.maybe_fused_weights_modules):
                    # special case for fused weights
                    # get the size of each shard weight tensor
                    total_shard_sizes = next(
                        (sizes for module, sizes in
                         self.maybe_fused_weights_modules.items()
                         if weight_name.startswith(module)))
                    total_size = weight_tensor.size(0)
                    assert total_size == sum(total_shard_sizes)
                    # get the start/end index of each shard weight tensor
                    total_start_index = list(
                        itertools.accumulate([0] + total_shard_sizes))[:-1]
                    shard_weights_index = [(
                        idx + size // tp_size * tp_rank,
                        idx + size // tp_size * (tp_rank + 1),
                    ) for idx, size in zip(total_start_index,
                                           total_shard_sizes)]
                    # slice and reorder the weight tensor
                    weight_tensor = [
                        weight_tensor[start_index:end_index, ...]
                        for start_index, end_index in shard_weights_index
                    ]
                    weight_sub_tensor = torch.cat(weight_tensor, dim=0)
                # Shard by row
                else:
                    total_size = weight_tensor.size(0)
                    start_index = total_size // tp_size * tp_rank
                    end_index = total_size // tp_size * (tp_rank + 1)
                    weight_sub_tensor = weight_tensor[start_index:end_index,
                                                      ...]

                # bitsandbytes requires data in GPU
                if weight_sub_tensor.is_cuda:
                    loaded_weight = weight_sub_tensor
                else:
                    loaded_weight = weight_sub_tensor.cuda()

                # remove the following after the issue is fixed:
                # https://github.com/bitsandbytes-foundation/bitsandbytes/issues/1342
                if loaded_weight.is_contiguous() is False:
                    loaded_weight = loaded_weight.contiguous()

                with set_default_torch_dtype(torch.float32):
                    processed_weight, quant_state = quantize_4bit(
                        loaded_weight,
                        compress_statistics=True,
                        quant_type="nf4",
                    )

                quant_state_dict[weight_name] = quant_state
            else:
                processed_weight = weight_tensor

            yield weight_name, processed_weight

    def _get_bnb_target_modules(self, model: nn.Module) -> None:

        for name, module in model.named_modules():
            if isinstance(module, (LinearBase, )):
                last_name = name.split(".")[-1]
                if sub_modules := self.modules_mapping.packed_mapping.get(
                        last_name, []):
                    # Map vllm's names to transformers's names.
                    for sub_name in sub_modules:
                        self.target_modules.append(
                            name.replace(last_name, sub_name))
                # Add original module name even if the module has stacked map,
                # in case model has a mixture of disk-merged and disk-splitted
                # weights with same last name.
                self.target_modules.append(name)

        assert (self.target_modules
                ), "vllm currently does not support BNB quantization for"
        f" {type(model).__name__}"

    def _load_weights(self, model_config: ModelConfig,
                      model: nn.Module) -> None:
        if not hasattr(model, "load_weights"):
            raise AttributeError(
                "The required method 'load_weights' is not defined in class"
                f" {type(model).__name__}.")

        if not hasattr(model, "packed_modules_mapping"):
            raise AttributeError(
                f"Model {type(model).__name__} does not support BitsAndBytes "
                "quantization yet. No 'packed_modules_mapping' found.")

        self.modules_mapping = ParamMapping(
            copy.deepcopy(model.packed_modules_mapping))

        # For some models like Molmo, we need to use hf_to_vllm_mapper
        # to ensure correct loading of weights.
        if hf_to_vllm_mapper := getattr(model, "hf_to_vllm_mapper", None):
            self.weight_mapper = lambda name: hf_to_vllm_mapper._map_name(name)

        # Modules whose weights might have fused on disk
        # we need their output_sizes to make shard in flight correctly with TP
        self.maybe_fused_weights_modules: Dict[str, List[int]] = {}
        self._get_bnb_target_modules(model)
        for name, module in model.named_modules():
            # Some modules like `ReplicatedLinear` should not have their weights
            # sharded. The reason for implementing it this way is to avoid new
            # static variable in the model implementation.
            if isinstance(module, (ReplicatedLinear, )):
                self.unsharded_weights_modules.append(name)
            # `QKVParallelLinear` and `MergedColumnParallelLinear` might have
            # fused weights on disk. We need to use the output sizes of these
            # modules to shard the weights correctly.
            elif isinstance(module,
                            (QKVParallelLinear, MergedColumnParallelLinear)):
                self.maybe_fused_weights_modules[name] = module.output_sizes
            # In TP, these weights are partitioned along the column
            # dimension (dim=-1)
            elif isinstance(module, (RowParallelLinear, )):
                self.column_sharded_weights_modules.append(name)

        self.model_type = type(model).__name__

        logger.info("Loading weights with BitsAndBytes quantization. "
                    " May take a while ...")

        quant_config = getattr(model_config.hf_config, "quantization_config",
                               None)

        pre_quant = False
        if quant_config is not None:
            quant_method = quant_config.get("quant_method")
            if quant_method == "bitsandbytes":
                pre_quant = True
            else:
                raise ValueError(
                    f"BitsAndBytes loader does not support {quant_method} "
                    "quantization")

        # The quant_states in pre_quantized models cannot work with a split
        # weight tensor. So TP does not work with pre_quantized bnb models.
        if pre_quant and get_tensor_model_parallel_world_size() > 1:
            raise ValueError(
                "Prequant BitsAndBytes models with tensor parallelism is not "
                "supported. Please try with pipeline parallelism.")

        load_8bit = False
        if pre_quant:
            load_8bit = quant_config.get("load_in_8bit", False)

        qweight_iterator, quant_state_dict = (
            self._get_quantized_weights_iterator(model_config.model,
                                                 model_config.revision,
                                                 pre_quant, load_8bit))

        weights_to_load = {name for name, _ in model.named_parameters()}
        loaded_weights = model.load_weights(qweight_iterator)
        # Some models may have weights loading tracker unimplemented.
        if loaded_weights is not None:
            weights_not_loaded = weights_to_load - loaded_weights
            if weights_not_loaded:
                raise ValueError("Following weights were not initialized from "
                                 f"checkpoint: {weights_not_loaded}")

        torch.cuda.empty_cache()

        param_dict = dict(model.named_parameters())
        stacked_quant_state_dict: Dict[str, Dict[int, Any]] = {}
        # TODO: Change this lazy import to normal import
        # after the checks are updated to run on a new version
        from vllm.model_executor.models.utils import is_pp_missing_parameter

        for quant_param_name in quant_state_dict:
            if is_pp_missing_parameter(quant_param_name, model):
                continue

            non_stacked_param_name = quant_param_name

            shard_index = 0
            for shard_name, (
                    weight_name,
                    index,
            ) in self.modules_mapping.inverse_packed_mapping.items():
                # Some models, such as MiniCPM V2.5/2.6, contain both
                # module names 'kv_proj' and 'qkv_proj'. To prevent 'kv_proj'
                # from being incorrectly identified as being present in
                # 'vpm.encoder.layers.0.self_attn.qkv_proj.weight
                shard_pos = quant_param_name.find(shard_name)
                can_correct_rename = (shard_pos
                                      > 0) and (quant_param_name[shard_pos - 1]
                                                == ".")
                # If the quant_param_name is packed, it won't occur in the
                # param_dict before renaming.
                new_quant_param_name = quant_param_name.replace(
                    shard_name, weight_name)
                need_rename = (quant_param_name not in param_dict) \
                              and (new_quant_param_name in param_dict)
                if can_correct_rename and need_rename:
                    shard_index = index
                    quant_param_name = new_quant_param_name
                    break

            # Models like Clip/Siglip may skip some layers in initialization,
            # causing unused quant_param_name in state_dict.
            if quant_param_name not in param_dict:
                continue

            if quant_param_name not in stacked_quant_state_dict:
                stacked_quant_state_dict[quant_param_name] = {}

            stacked_quant_state_dict[quant_param_name][shard_index] = (
                quant_state_dict[non_stacked_param_name])

        # save quant_states and offsets as the attributes of the parameters
        for param_name, param in param_dict.items():
            if param_name in stacked_quant_state_dict:
                quant_states = stacked_quant_state_dict[param_name]
                set_weight_attrs(param, {"bnb_quant_state": quant_states})

                pack_ratio = getattr(param, "pack_factor", -1)
                if pack_ratio == -1:
                    raise ValueError(
                        f"pack_factor not set for parameter {param_name}.")

                num_elements = [0] * len(quant_states)
                for seq, quant_state in quant_states.items():
                    num_elements[seq] = (math.prod(quant_state.shape) //
                                         pack_ratio)

                offsets = np.concatenate(([0], np.cumsum(num_elements)))
                set_weight_attrs(param, {"bnb_shard_offsets": offsets})

                if load_8bit:
                    set_weight_attrs(
                        param, {"matmul_state": [None] * len(quant_states)})

    def download_model(self, model_config: ModelConfig) -> None:
        self._prepare_weights(model_config.model, model_config.revision)

    def load_model(self, vllm_config: VllmConfig) -> nn.Module:
        device_config = vllm_config.device_config
        model_config = vllm_config.model_config
        with set_default_torch_dtype(model_config.dtype):
            with torch.device(device_config.device):
                model = _initialize_model(vllm_config=vllm_config)

                self._load_weights(model_config, model)

        return model.eval()


class GGUFModelLoader(BaseModelLoader):
    """
    Model loader that can load GGUF files. This is useful for loading models
    that are quantized with GGUF and saved in the GGUF format. This loader
    supports loading both full models and sharded models.
    """

    def __init__(self, load_config: LoadConfig):
        super().__init__(load_config)
        if load_config.model_loader_extra_config:
            raise ValueError(f"Model loader extra config is not supported for "
                             f"load format {load_config.load_format}")

    def _prepare_weights(self, model_name_or_path: str):
        if os.path.isfile(model_name_or_path):
            return model_name_or_path
        else:
            raise ValueError(f"{model_name_or_path} is not a file.")

    def _get_gguf_weights_map(self, model_config: ModelConfig):
        """
        GGUF uses this naming convention for their tensors from HF checkpoint:
        `blk.N.BB.weight` and `blk.N.BB.bias`
        where N signifies the block number of a layer, and BB signifies the
        attention/mlp layer components.
        See "Standardized tensor names" in
        https://github.com/ggerganov/ggml/blob/master/docs/gguf.md for details.
        """
        config = model_config.hf_config
        model_type = config.model_type
        # hack: ggufs have a different name than transformers
        if model_type == "cohere":
            model_type = "command-r"
        arch = None
        for key, value in gguf.MODEL_ARCH_NAMES.items():
            if value == model_type:
                arch = key
                break
        if arch is None:
            raise RuntimeError(f"Unknown gguf model_type: {model_type}")
        num_layers = config.num_hidden_layers
        name_map = gguf.get_tensor_name_map(arch, num_layers)
        with torch.device("meta"):
            dummy_model = AutoModelForCausalLM.from_config(config)
        state_dict = dummy_model.state_dict()

        gguf_to_hf_name_map = {}
        for hf_name in state_dict:
            name, suffix = hf_name.rsplit(".", 1)
            gguf_name = name_map.get_name(name)
            gguf_to_hf_name_map[f"{gguf_name}.{suffix}"] = hf_name
        return gguf_to_hf_name_map

    def _get_weights_iterator(
        self, model_name_or_path: str, gguf_to_hf_name_map: Dict[str, str]
    ) -> Generator[Tuple[str, torch.Tensor], None, None]:
        return gguf_quant_weights_iterator(model_name_or_path,
                                           gguf_to_hf_name_map)

    def download_model(self, model_config: ModelConfig) -> None:
        self._prepare_weights(model_config.model)

    def load_model(self, vllm_config: VllmConfig) -> nn.Module:
        device_config = vllm_config.device_config
        model_config = vllm_config.model_config
        local_model_path = self._prepare_weights(model_config.model)
        gguf_weights_map = self._get_gguf_weights_map(model_config)
        # we can only know if tie word embeddings after mapping weights
        if "lm_head.weight" in get_gguf_extra_tensor_names(
                local_model_path, gguf_weights_map):
            model_config.hf_config.update({"tie_word_embeddings": True})

        with set_default_torch_dtype(model_config.dtype):
            with torch.device(device_config.device):
                model = _initialize_model(vllm_config=vllm_config)
            model.load_weights(
                self._get_weights_iterator(local_model_path, gguf_weights_map))
        return model


class RunaiModelStreamerLoader(BaseModelLoader):
    """
        Model loader that can load safetensors
        files from local FS or S3 bucket.
    """

    def __init__(self, load_config: LoadConfig):
        super().__init__(load_config)
        if load_config.model_loader_extra_config:
            extra_config = load_config.model_loader_extra_config

            if ("concurrency" in extra_config
                    and isinstance(extra_config.get("concurrency"), int)):
                os.environ["RUNAI_STREAMER_CONCURRENCY"] = str(
                    extra_config.get("concurrency"))

            if ("memory_limit" in extra_config
                    and isinstance(extra_config.get("memory_limit"), int)):
                os.environ["RUNAI_STREAMER_MEMORY_LIMIT"] = str(
                    extra_config.get("memory_limit"))

            runai_streamer_s3_endpoint = os.getenv(
                'RUNAI_STREAMER_S3_ENDPOINT')
            aws_endpoint_url = os.getenv('AWS_ENDPOINT_URL')
            if (runai_streamer_s3_endpoint is None
                    and aws_endpoint_url is not None):
                os.environ["RUNAI_STREAMER_S3_ENDPOINT"] = aws_endpoint_url

    def _prepare_weights(self, model_name_or_path: str,
                         revision: Optional[str]) -> List[str]:
        """Prepare weights for the model.

        If the model is not local, it will be downloaded."""
        is_s3_path = is_s3(model_name_or_path)
        is_local = os.path.isdir(model_name_or_path)
        safetensors_pattern = "*.safetensors"
        index_file = SAFE_WEIGHTS_INDEX_NAME

        hf_folder = (model_name_or_path if
                     (is_local or is_s3_path) else download_weights_from_hf(
                         model_name_or_path,
                         self.load_config.download_dir,
                         [safetensors_pattern],
                         revision,
                         ignore_patterns=self.load_config.ignore_patterns,
                     ))

        if is_s3_path:
            hf_weights_files = s3_glob(path=hf_folder,
                                       allow_pattern=[safetensors_pattern])
        else:
            hf_weights_files = glob.glob(
                os.path.join(hf_folder, safetensors_pattern))

        if not is_local and not is_s3_path:
            download_safetensors_index_file_from_hf(
                model_name_or_path, index_file, self.load_config.download_dir,
                revision)

        if not hf_weights_files:
            raise RuntimeError(
                f"Cannot find any safetensors model weights with "
                f"`{model_name_or_path}`")

        return hf_weights_files

    def _get_weights_iterator(
            self, model_or_path: str,
            revision: str) -> Generator[Tuple[str, torch.Tensor], None, None]:
        """Get an iterator for the model weights based on the load format."""
        hf_weights_files = self._prepare_weights(model_or_path, revision)
        return runai_safetensors_weights_iterator(hf_weights_files)

    def download_model(self, model_config: ModelConfig) -> None:
        """Download model if necessary"""
        self._prepare_weights(model_config.model, model_config.revision)

    def load_model(self, vllm_config: VllmConfig) -> nn.Module:
        """Perform streaming of the model to destination"""
        device_config = vllm_config.device_config
        model_config = vllm_config.model_config

        target_device = torch.device(device_config.device)
        with set_default_torch_dtype(model_config.dtype):
            with target_device:
                model = _initialize_model(vllm_config=vllm_config)

            model_weights = model_config.model
            if hasattr(model_config, "model_weights"):
                model_weights = model_config.model_weights
            model.load_weights(
                self._get_weights_iterator(model_weights,
                                           model_config.revision))

            for _, module in model.named_modules():
                quant_method = getattr(module, "quant_method", None)
                if quant_method is not None:
                    with device_loading_context(module, target_device):
                        quant_method.process_weights_after_loading(module)
                if isinstance(module, Attention) and \
                    hasattr(module, "process_weights_after_loading"):
                    # When attention modules need to process weights after
                    # currently only used by MLA
                    module.process_weights_after_loading(model_config.dtype)
        return model.eval()


def get_model_loader(load_config: LoadConfig) -> BaseModelLoader:
    """Get a model loader based on the load format."""

    if isinstance(load_config.load_format, type):
        return load_config.load_format(load_config)

    if load_config.load_format == LoadFormat.DUMMY:
        return DummyModelLoader(load_config)

    if load_config.load_format == LoadFormat.TENSORIZER:
        return TensorizerLoader(load_config)

    if load_config.load_format == LoadFormat.SHARDED_STATE:
        return ShardedStateLoader(load_config)

    if load_config.load_format == LoadFormat.BITSANDBYTES:
        return BitsAndBytesModelLoader(load_config)

    if load_config.load_format == LoadFormat.GGUF:
        return GGUFModelLoader(load_config)

    if load_config.load_format == LoadFormat.RUNAI_STREAMER:
        return RunaiModelStreamerLoader(load_config)

    return DefaultModelLoader(load_config)<|MERGE_RESOLUTION|>--- conflicted
+++ resolved
@@ -305,11 +305,11 @@
                     f"Cannot find any model weights with `{model_name_or_path}`"
                 )
 
-            return hf_folder, hf_weights_files, use_safetensors
         finally:
             self.model_disk_load_time = time.time() - disk_load_start
             logger.info("Model disk load time: %.2fs",
                         self.model_disk_load_time)
+        return hf_folder, hf_weights_files, use_safetensors
 
     def _get_weights_iterator(
             self, source: "Source"
@@ -406,49 +406,31 @@
                             "Following weights were not initialized from "
                             f"checkpoint: {weights_not_loaded}")
 
-<<<<<<< HEAD
                 for _, module in model.named_modules():
                     quant_method = getattr(module, "quant_method", None)
                     if isinstance(quant_method, QuantizeMethodBase):
                         # When quant methods need to process weights after
                         # loading (for repacking, quantizing, etc), they
                         # expect parameters to be on the global target device.
-                        #  This scope is for the case where cpu offloading is
+                        # This scope is for the case where cpu offloading is
                         # used, where we will move the parameters onto device
                         # for processing and back off after.
                         with device_loading_context(module, target_device):
                             quant_method.process_weights_after_loading(module)
-                    elif isinstance(module, Attention) and \
+                    if isinstance(module, Attention) and \
                         hasattr(module, "process_weights_after_loading"):
                         # When attention modules need to process weights after
                         # currently only used by MLA
-                        module.process_weights_after_loading()
+                        # TODO(lucas): see if there is a way to unify the
+                        # signatures of process_weights_after_loading
+                        module.process_weights_after_loading(
+                            model_config.dtype)
 
             self.model_gpu_load_time = time.time() - gpu_load_start
 
-            return model.eval()
         finally:
             logger.info("Model GPU load time: %.2fs", self.model_gpu_load_time)
-=======
-            for _, module in model.named_modules():
-                quant_method = getattr(module, "quant_method", None)
-                if isinstance(quant_method, QuantizeMethodBase):
-                    # When quant methods need to process weights after loading
-                    # (for repacking, quantizing, etc), they expect parameters
-                    # to be on the global target device. This scope is for the
-                    # case where cpu offloading is used, where we will move the
-                    # parameters onto device for processing and back off after.
-                    with device_loading_context(module, target_device):
-                        quant_method.process_weights_after_loading(module)
-                if isinstance(module, Attention) and \
-                    hasattr(module, "process_weights_after_loading"):
-                    # When attention modules need to process weights after
-                    # currently only used by MLA
-                    # TODO(lucas): see if there is a way to unify the signatures
-                    # of process_weights_after_loading
-                    module.process_weights_after_loading(model_config.dtype)
         return model.eval()
->>>>>>> 1298a400
 
 
 class DummyModelLoader(BaseModelLoader):
