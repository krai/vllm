--- conflicted
+++ resolved
@@ -32,18 +32,12 @@
 
     num_running_reqs: int = 0
     num_waiting_reqs: int = 0
-
-<<<<<<< HEAD
     num_tokens_preempted: int = 0
-
-    gpu_cache_usage: float = 0.0
-=======
     # These are used for internal DP load-balancing.
     step_counter: int = 0
     current_wave: int = 0
 
     kv_cache_usage: float = 0.0
->>>>>>> 3fa5b258
 
     prefix_cache_stats: PrefixCacheStats = field(
         default_factory=PrefixCacheStats)
