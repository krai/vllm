# SPDX-License-Identifier: Apache-2.0

import copy
import gc
import time
import weakref
from typing import TYPE_CHECKING, Optional, Union

import numpy as np
import torch
import torch.distributed
import torch.nn as nn

from vllm.attention import AttentionType, get_attn_backend
from vllm.attention.layer import Attention
from vllm.attention.utils.fa_utils import get_flash_attn_version
from vllm.config import (CompilationLevel, VllmConfig,
                         get_layers_from_vllm_config)
from vllm.distributed.kv_transfer import (get_kv_transfer_group,
                                          has_kv_transfer_group)
from vllm.distributed.kv_transfer.kv_connector.v1 import KVConnectorBase_V1
from vllm.distributed.parallel_state import (
    get_pp_group, graph_capture, prepare_communication_buffer_for_model)
from vllm.forward_context import get_forward_context, set_forward_context
from vllm.logger import init_logger
from vllm.model_executor.layers.rotary_embedding import MRotaryEmbedding
from vllm.model_executor.model_loader import get_model
from vllm.multimodal import MULTIMODAL_REGISTRY
from vllm.multimodal.inputs import MultiModalKwargs, PlaceholderRange
from vllm.multimodal.utils import group_mm_inputs_by_modality
from vllm.sampling_params import SamplingType
from vllm.sequence import IntermediateTensors
from vllm.utils import (STR_DTYPE_TO_TORCH_DTYPE, DeviceMemoryProfiler,
                        GiB_bytes, LayerBlockType, LazyLoader, cdiv,
                        check_use_alibi, is_pin_memory_available)
from vllm.v1.attention.backends.flash_attn import FlashAttentionMetadata
from vllm.v1.attention.backends.utils import CommonAttentionMetadata
from vllm.v1.core.encoder_cache_manager import compute_encoder_budget
from vllm.v1.kv_cache_interface import (AttentionSpec, FullAttentionSpec,
                                        KVCacheConfig, KVCacheSpec,
                                        SlidingWindowSpec)
from vllm.v1.outputs import (EMPTY_MODEL_RUNNER_OUTPUT, LogprobsTensors,
                             ModelRunnerOutput)
from vllm.v1.sample.metadata import SamplingMetadata
from vllm.v1.sample.rejection_sampler import RejectionSampler
from vllm.v1.sample.sampler import Sampler
from vllm.v1.spec_decode.eagle import EagleProposer
from vllm.v1.spec_decode.metadata import SpecDecodeMetadata
from vllm.v1.spec_decode.ngram_proposer import NgramProposer
from vllm.v1.spec_decode.utils import is_spec_decode_supported
from vllm.v1.utils import bind_kv_cache
from vllm.v1.worker.gpu_input_batch import CachedRequestState, InputBatch
from vllm.v1.worker.lora_model_runner_mixin import LoRAModelRunnerMixin

from .utils import (gather_mm_placeholders, sanity_check_mm_encoder_outputs,
                    scatter_mm_placeholders)

if TYPE_CHECKING:
    import xgrammar as xgr

    from vllm.v1.core.sched.output import SchedulerOutput
else:
    xgr = LazyLoader("xgr", globals(), "xgrammar")

logger = init_logger(__name__)


class GPUModelRunner(LoRAModelRunnerMixin):

    def __init__(
        self,
        vllm_config: VllmConfig,
        device: torch.device,
    ):
        self.vllm_config = vllm_config
        self.model_config = vllm_config.model_config
        self.cache_config = vllm_config.cache_config
        self.lora_config = vllm_config.lora_config
        self.load_config = vllm_config.load_config
        self.parallel_config = vllm_config.parallel_config
        self.scheduler_config = vllm_config.scheduler_config
        self.speculative_config = vllm_config.speculative_config
        self.prompt_adapter_config = vllm_config.prompt_adapter_config
        self.observability_config = vllm_config.observability_config

        from vllm.model_executor.models.utils import set_cpu_offload_max_bytes
        set_cpu_offload_max_bytes(
            int(self.cache_config.cpu_offload_gb * 1024**3))

        model_config = self.model_config
        cache_config = self.cache_config
        scheduler_config = self.scheduler_config
        parallel_config = self.parallel_config
        self.device = device
        self.pin_memory = is_pin_memory_available()
        self.dtype = self.model_config.dtype
        if cache_config.cache_dtype == "auto":
            self.kv_cache_dtype = self.dtype
        else:
            self.kv_cache_dtype = STR_DTYPE_TO_TORCH_DTYPE[
                cache_config.cache_dtype]

        # NOTE(woosuk): sliding_window is None for models with interleaved
        # attention. Use interleaved_sliding_window instead.
        self.sliding_window = model_config.get_sliding_window()
        self.interleaved_sliding_window = getattr(
            model_config.hf_text_config, "interleaved_sliding_window", None)
        self.window_size = (self.sliding_window
                            or self.interleaved_sliding_window)

        self.is_multimodal_model = model_config.is_multimodal_model
        self.block_size = cache_config.block_size
        self.max_model_len = model_config.max_model_len
        self.max_num_blocks_per_req = cdiv(self.max_model_len, self.block_size)
        self.max_num_tokens = scheduler_config.max_num_batched_tokens
        self.max_num_reqs = scheduler_config.max_num_seqs

        # Model-related.
        self.num_attn_layers = model_config.get_num_layers_by_block_type(
            parallel_config, LayerBlockType.attention)
        self.num_query_heads = model_config.get_num_attention_heads(
            parallel_config)
        self.num_kv_heads = model_config.get_num_kv_heads(parallel_config)
        self.head_size = model_config.get_head_size()
        self.hidden_size = model_config.get_hidden_size()
        self.attention_chunk_size = model_config.attention_chunk_size

        self.attn_backend = get_attn_backend(
            self.head_size,
            self.dtype,
            self.kv_cache_dtype,
            self.block_size,
            self.model_config.is_attention_free,
            use_mla=self.model_config.use_mla,
        )
        if self.attn_backend is None:
            error_msg = (
                f"Error with get_att_backend: {self.head_size=}, "
                f"{self.dtype=}, {self.kv_cache_dtype=}, {self.block_size=}, "
                f"{self.model_config.is_attention_free=}, "
                f"{self.model_config.use_mla=}")
            logger.error(error_msg)
            raise NotImplementedError(
                "Non-Attention backend is not supported by V1 GPUModelRunner.")

        if self.vllm_config.compilation_config.full_cuda_graph:
            attn_backend_name = self.attn_backend.__name__
            flash_attn_version = get_flash_attn_version()
            if attn_backend_name != "FlashAttentionBackend" or \
                flash_attn_version != 3:
                raise ValueError(
                    f"full_cuda_graph is only supported with "
                    f"FA3. Current attention backend is {attn_backend_name}, "
                    f"FlashAttention version is {flash_attn_version}.")

        self.cascade_attn_enabled = not self.model_config.disable_cascade_attn

        # Multi-modal data support
        self.mm_registry = MULTIMODAL_REGISTRY
        self.uses_mrope = model_config.uses_mrope

        self.cuda_graph_capture_time = 0.0
        encoder_compute_budget, encoder_cache_size = compute_encoder_budget(
            model_config=model_config,
            scheduler_config=scheduler_config,
            mm_registry=self.mm_registry,
        )
        self.max_num_encoder_input_tokens = encoder_compute_budget
        self.encoder_cache_size = encoder_cache_size

        # Sampler
        self.sampler = Sampler()

        # Lazy initializations
        # self.model: nn.Module  # Set after load_model
        # Initialize in initialize_kv_cache
        self.kv_caches: list[torch.Tensor] = []
        # self.kv_cache_config: KVCacheConfig
        # self.attn_metadata_builder: type[AttentionMetadataBuilder]

        # req_id -> (input_id -> encoder_output)
        self.encoder_cache: dict[str, dict[int, torch.Tensor]] = {}

        # Set up speculative decoding.
        self.use_spec_decode = False
        self.use_aux_hidden_state_outputs = False
        if self.speculative_config:
            self.use_spec_decode = True
            if get_pp_group().is_last_rank:
                if self.speculative_config.method == "ngram":
                    self.drafter = NgramProposer(self.vllm_config)
                elif self.speculative_config.use_eagle():
                    self.drafter = EagleProposer(self.vllm_config,
                                                 self.device)  # type: ignore
                    if self.speculative_config.method == "eagle3":
                        self.use_aux_hidden_state_outputs = True
                else:
                    raise ValueError("Unknown speculative decoding method: "
                                     f"{self.speculative_config.method}")
                self.rejection_sampler = RejectionSampler()

        # Request states.
        self.requests: dict[str, CachedRequestState] = {}
        # Persistent batch.
        self.input_batch = InputBatch(
            max_num_reqs=self.max_num_reqs,
            max_model_len=self.max_model_len,
            max_num_blocks_per_req=self.max_num_blocks_per_req,
            max_num_batched_tokens=self.max_num_tokens,
            device=self.device,
            pin_memory=self.pin_memory,
            vocab_size=model_config.get_vocab_size(),
        )

        self.use_cuda_graph = (self.vllm_config.compilation_config.level
                               == CompilationLevel.PIECEWISE
                               and not self.model_config.enforce_eager)
        # TODO(woosuk): Provide an option to tune the max cudagraph batch size.
        # The convention is different.
        # self.cudagraph_batch_sizes sorts in ascending order.
        # The batch sizes in the config are in descending order.
        self.cudagraph_batch_sizes = list(
            reversed(
                self.vllm_config.compilation_config.cudagraph_capture_sizes))

        # Cache the device properties.
        self.device_properties = torch.cuda.get_device_properties(self.device)
        self.num_sms = self.device_properties.multi_processor_count

        # Persistent buffers for CUDA graphs.
        self.input_ids = torch.zeros(self.max_num_tokens,
                                     dtype=torch.int32,
                                     device=self.device)
        self.positions = torch.zeros(self.max_num_tokens,
                                     dtype=torch.int64,
                                     device=self.device)
        self.query_start_loc = torch.zeros(self.max_num_reqs + 1,
                                           dtype=torch.int32,
                                           device=self.device)
        self.seq_lens = torch.zeros(self.max_num_reqs,
                                    dtype=torch.int32,
                                    device=self.device)
        self.slot_mapping = torch.zeros(self.max_num_tokens,
                                        dtype=torch.int64,
                                        device=self.device)

        # None in the first PP rank. The rest are set after load_model.
        self.intermediate_tensors: Optional[IntermediateTensors] = None

        # Only relevant for models using M-RoPE (e.g, Qwen2-VL)
        if self.uses_mrope:
            # NOTE: `mrope_positions` is implemented with one additional dummy
            # position on purpose to make it non-contiguous so that it can work
            # with torch compile.
            # See detailed explanation in https://github.com/vllm-project/vllm/pull/12128#discussion_r1926431923

            # NOTE: When M-RoPE is enabled, position ids are 3D regardless of
            # the modality of inputs. For text-only inputs, each dimension has
            # identical position IDs, making M-RoPE functionally equivalent to
            # 1D-RoPE.
            # See page 5 of https://arxiv.org/abs/2409.12191
            self.mrope_positions = torch.zeros((3, self.max_num_tokens + 1),
                                               dtype=torch.int64,
                                               device=self.device)
            self.mrope_positions_cpu = torch.zeros(
                (3, self.max_num_tokens + 1),
                dtype=torch.int64,
                device="cpu",
                pin_memory=self.pin_memory)

        # Only relevant for models using ALiBi (e.g, MPT)
        self.use_alibi = check_use_alibi(model_config)

        self.inputs_embeds = torch.zeros(
            (self.max_num_tokens, self.hidden_size),
            dtype=self.dtype,
            device=self.device)

        # OPTIMIZATION: Cache the tensors rather than creating them every step.
        # Keep in int64 to avoid overflow with long context
        self.arange_np = np.arange(max(self.max_num_reqs + 1,
                                       self.max_model_len,
                                       self.max_num_tokens),
                                   dtype=np.int64)
        # NOTE(woosuk): These tensors are "stateless", i.e., they are literally
        # a faster version of creating a new tensor every time. Thus, we should
        # not make any assumptions about the values in these tensors.
        self.input_ids_cpu = torch.zeros(self.max_num_tokens,
                                         dtype=torch.int32,
                                         device="cpu",
                                         pin_memory=self.pin_memory)
        self.positions_cpu = torch.zeros(self.max_num_tokens,
                                         dtype=torch.int64,
                                         device="cpu",
                                         pin_memory=self.pin_memory)
        self.positions_np = self.positions_cpu.numpy()
        self.query_start_loc_cpu = torch.zeros(self.max_num_reqs + 1,
                                               dtype=torch.int32,
                                               device="cpu",
                                               pin_memory=self.pin_memory)
        self.query_start_loc_np = self.query_start_loc_cpu.numpy()
        self.seq_lens_cpu = torch.zeros(self.max_num_reqs,
                                        dtype=torch.int32,
                                        device="cpu",
                                        pin_memory=self.pin_memory)
        self.seq_lens_np = self.seq_lens_cpu.numpy()

    def _update_states(self, scheduler_output: "SchedulerOutput") -> None:
        """Update the cached states and the persistent batch with the scheduler
        output.

        The updated states are used by the `_prepare_inputs` function to create
        the input GPU tensors for the model.

        The SamplingMetadata is updated and copied to the GPU if there is a
        new/resumed/paused/finished request in the batch.
        """
        # Remove finished requests from the cached states.
        for req_id in scheduler_output.finished_req_ids:
            self.requests.pop(req_id, None)
            self.encoder_cache.pop(req_id, None)
        # Remove the finished requests from the persistent batch.
        # NOTE(woosuk): There could be an edge case where finished_req_ids and
        # scheduled_req_ids overlap. This happens when a request is aborted and
        # then resubmitted with the same ID. In this case, we treat them as two
        # distinct requests - clearing the cached states for the first request
        # and handling the second as a new request.
        removed_req_indices: list[int] = []
        for req_id in scheduler_output.finished_req_ids:
            req_index = self.input_batch.remove_request(req_id)
            if req_index is not None:
                removed_req_indices.append(req_index)

        # Free the cached encoder outputs.
        for req_id, input_id in scheduler_output.free_encoder_input_ids:
            encoder_outputs = self.encoder_cache.get(req_id)
            if encoder_outputs is not None:
                encoder_outputs.pop(input_id, None)
                if not encoder_outputs:
                    self.encoder_cache.pop(req_id, None)

        # Remove the unscheduled requests from the persistent batch.
        # NOTE(woosuk): The unscheduled requests are either preempted requests
        # or running requests that are not scheduled in this step. We remove
        # them from the persistent batch but keep their cached states since
        # they will be scheduled again sometime in the future.
        scheduled_req_ids = scheduler_output.num_scheduled_tokens.keys()
        cached_req_ids = self.input_batch.req_id_to_index.keys()
        unscheduled_req_ids = cached_req_ids - scheduled_req_ids
        # NOTE(woosuk): The persistent batch optimization assumes that
        # consecutive batches contain mostly the same requests. If batches
        # have low request overlap (e.g., alternating between two distinct
        # sets of requests), this optimization becomes very inefficient.
        for req_id in unscheduled_req_ids:
            req_index = self.input_batch.remove_request(req_id)
            assert req_index is not None
            removed_req_indices.append(req_index)

        req_ids_to_add: list[str] = []
        # Add new requests to the cached states.
        for new_req_data in scheduler_output.scheduled_new_reqs:
            req_id = new_req_data.req_id
            sampling_params = new_req_data.sampling_params
            if sampling_params.sampling_type == SamplingType.RANDOM_SEED:
                generator = torch.Generator(device=self.device)
                generator.manual_seed(sampling_params.seed)
            else:
                generator = None

            self.requests[req_id] = CachedRequestState(
                req_id=req_id,
                prompt_token_ids=new_req_data.prompt_token_ids,
                mm_inputs=new_req_data.mm_inputs,
                mm_positions=new_req_data.mm_positions,
                sampling_params=sampling_params,
                generator=generator,
                block_ids=new_req_data.block_ids,
                num_computed_tokens=new_req_data.num_computed_tokens,
                output_token_ids=[],
                lora_request=new_req_data.lora_request,
            )

            # Only relevant for models using M-RoPE (e.g, Qwen2-VL)
            if self.uses_mrope:
                image_grid_thw = []
                video_grid_thw = []
                second_per_grid_ts = []
                audio_feature_lengths = []
                use_audio_in_video = False
                for mm_input in self.requests[req_id].mm_inputs:
                    if mm_input.get("image_grid_thw") is not None:
                        image_grid_thw.extend(
                            mm_input["image_grid_thw"].tolist())
                    if mm_input.get("video_grid_thw") is not None:
                        video_grid_thw.extend(
                            mm_input["video_grid_thw"].tolist())
                    if mm_input.get("second_per_grid_ts") is not None:
                        second_per_grid_ts.extend(
                            mm_input["second_per_grid_ts"])
                    if mm_input.get("audio_feature_lengths") is not None:
                        audio_feature_lengths.extend(
                            mm_input["audio_feature_lengths"])
                    if mm_input.get("use_audio_in_video") is True:
                        use_audio_in_video = True

                hf_config = self.model_config.hf_config

                self.requests[req_id].mrope_positions, \
                    self.requests[req_id].mrope_position_delta = \
                    MRotaryEmbedding.get_input_positions_tensor(
                        self.requests[req_id].prompt_token_ids,
                        hf_config=hf_config,
                        image_grid_thw=image_grid_thw,
                        video_grid_thw=video_grid_thw,
                        second_per_grid_ts=second_per_grid_ts,
                        audio_feature_lengths=audio_feature_lengths,
                        use_audio_in_video=use_audio_in_video,
                    )

            req_ids_to_add.append(req_id)

        # Update the states of the running/resumed requests.
        for req_data in scheduler_output.scheduled_cached_reqs:
            req_id = req_data.req_id
            req_state = self.requests[req_id]

            # Update the cached states.
            num_computed_tokens = req_data.num_computed_tokens
            req_state.num_computed_tokens = num_computed_tokens
            # Add the sampled token(s) from the previous step (if any).
            # This doesn't include "unverified" tokens like spec decode tokens.
            num_new_tokens = (num_computed_tokens +
                              len(req_data.new_token_ids) -
                              req_state.num_tokens)
            if num_new_tokens == 1:
                # Avoid slicing list in most common case.
                req_state.output_token_ids.append(req_data.new_token_ids[-1])
            elif num_new_tokens > 0:
                req_state.output_token_ids.extend(
                    req_data.new_token_ids[-num_new_tokens:])
            # Update the block IDs.
            if not req_data.resumed_from_preemption:
                # Append the new blocks to the existing block IDs.
                req_state.block_ids.extend(req_data.new_block_ids)
            else:
                # The request is resumed from preemption.
                # Replace the existing block IDs with the new ones.
                req_state.block_ids = req_data.new_block_ids

            req_index = self.input_batch.req_id_to_index.get(req_id)
            if req_index is None:
                # The request is not in the persistent batch.
                # The request was either preempted and resumed later, or was not
                # scheduled in the previous step and needs to be added again.
                req_ids_to_add.append(req_id)
                continue

            # Update the persistent batch.
            self.input_batch.num_computed_tokens_cpu[req_index] = (
                num_computed_tokens)
            self.input_batch.block_table.append_row(req_data.new_block_ids,
                                                    req_index)
            # Add new_token_ids to token_ids_cpu.
            start_token_index = num_computed_tokens
            end_token_index = num_computed_tokens + len(req_data.new_token_ids)
            self.input_batch.token_ids_cpu[
                req_index,
                start_token_index:end_token_index] = req_data.new_token_ids
            self.input_batch.num_tokens_no_spec[req_index] = end_token_index
            # Add spec_token_ids to token_ids_cpu.
            spec_token_ids = scheduler_output.scheduled_spec_decode_tokens.get(
                req_id, ())
            if spec_token_ids:
                start_index = end_token_index
                end_token_index += len(spec_token_ids)
                self.input_batch.token_ids_cpu[
                    req_index, start_index:end_token_index] = spec_token_ids
            # NOTE(woosuk): `num_tokens` here may include spec decode tokens.
            self.input_batch.num_tokens[req_index] = end_token_index

        # Check if the batch has changed. If not, we can skip copying the
        # sampling metadata from CPU to GPU.
        batch_changed = len(removed_req_indices) > 0 or len(req_ids_to_add) > 0

        # Add the new or resumed requests to the persistent batch.
        # The smaller empty indices are filled first.
        removed_req_indices.sort(reverse=True)
        for req_id in req_ids_to_add:
            req_state = self.requests[req_id]
            if removed_req_indices:
                # Fill the empty index.
                req_index = removed_req_indices.pop()
            else:
                # Append to the end.
                req_index = None
            self.input_batch.add_request(req_state, req_index)

        # Condense the batched states if there are empty indices.
        if removed_req_indices:
            self.input_batch.condense(removed_req_indices)

        # Some attention backends (namely MLA) may want to separate requests
        # based on if the attention computation will be compute-bound or
        # memory-bound. This gives them a hook to do that.
        batch_reordered = self.attn_metadata_builder.reorder_batch(
            self.input_batch, scheduler_output)

        if batch_changed or batch_reordered:
            self.input_batch.refresh_sampling_metadata()

    def _prepare_inputs(
        self,
        scheduler_output: "SchedulerOutput",
    ) -> tuple[dict[str, FlashAttentionMetadata], torch.Tensor,
               Optional[SpecDecodeMetadata]]:
        total_num_scheduled_tokens = scheduler_output.total_num_scheduled_tokens
        assert total_num_scheduled_tokens > 0
        num_reqs = self.input_batch.num_reqs
        assert num_reqs > 0

        # OPTIMIZATION: Start copying the block table first.
        # This way, we can overlap the copy with the following CPU operations.
        self.input_batch.block_table.commit(num_reqs)

        # Get the number of scheduled tokens for each request.
        req_ids = self.input_batch.req_ids
        tokens = [scheduler_output.num_scheduled_tokens[i] for i in req_ids]
        num_scheduled_tokens = np.array(tokens, dtype=np.int32)
        max_num_scheduled_tokens = max(tokens)

        # Get request indices.
        # E.g., [2, 5, 3] -> [0, 0, 1, 1, 1, 1, 1, 2, 2, 2]
        req_indices = np.repeat(self.arange_np[:num_reqs],
                                num_scheduled_tokens)

        # Get batched arange.
        # E.g., [2, 5, 3] -> [0, 1, 0, 1, 2, 3, 4, 0, 1, 2]
        # Equivalent to but faster than:
        # np.concatenate([np.arange(n) for n in num_scheduled_tokens])
        # Step 1. [2, 5, 3] -> [2, 7, 10]
        cu_num_tokens = np.cumsum(num_scheduled_tokens)
        # Step 2. [2, 7, 10] -> [0, 0, 2, 2, 2, 2, 2, 7, 7, 7]
        cumsums_offsets = np.repeat(cu_num_tokens - num_scheduled_tokens,
                                    num_scheduled_tokens)
        # Step 3. [0, 1, 0, 1, 2, 3, 4, 0, 1, 2]
        arange = self.arange_np[:total_num_scheduled_tokens] - cumsums_offsets

        # Get positions.
        positions_np = self.positions_np[:total_num_scheduled_tokens]
        np.add(self.input_batch.num_computed_tokens_cpu[req_indices],
               arange,
               out=positions_np)

        # Calculate M-RoPE positions.
        # Only relevant for models using M-RoPE (e.g, Qwen2-VL)
        if self.uses_mrope:
            self._calc_mrope_positions(scheduler_output)

        # Get token indices.
        # E.g., [0, 1, 0, 1, 2, 3, 4, 0, 1, 2]
        # -> [0, 1, M, M + 1, M + 2, M + 3, M + 4, 2 * M, 2 * M + 1, 2 * M + 2]
        # where M is the max_model_len.
        token_indices = (positions_np +
                         req_indices * self.input_batch.token_ids_cpu.shape[1])

        # NOTE(woosuk): We use torch.index_select instead of np.take here
        # because torch.index_select is much faster than np.take for large
        # tensors.
        torch.index_select(self.input_batch.token_ids_cpu_tensor.flatten(),
                           0,
                           torch.from_numpy(token_indices),
                           out=self.input_ids_cpu[:total_num_scheduled_tokens])

        # Calculate the slot mapping.
        # E.g., [0, 1, 0, 1, 2, 3, 4, 0, 1, 2]
        # -> [0, 0, K, K, K + 1, K + 1, K + 2, 2 * K, 2 * K, 2 * K + 1]
        # where K is the max_num_blocks_per_req and the block size is 2.
        # NOTE(woosuk): We can't simply use `token_indices // block_size` here
        # because M (max_model_len) is not necessarily divisible by block_size.
        block_table_indices = (req_indices * self.max_num_blocks_per_req +
                               positions_np // self.block_size)
        block_table_cpu = self.input_batch.block_table.get_cpu_tensor()
        block_numbers = block_table_cpu.flatten()[block_table_indices].numpy()
        block_offsets = positions_np % self.block_size
        np.add(block_numbers * self.block_size,
               block_offsets,
               out=self.input_batch.block_table.
               slot_mapping_np[:total_num_scheduled_tokens])

        # Prepare the attention metadata.
        self.query_start_loc_np[0] = 0
        self.query_start_loc_np[1:num_reqs + 1] = cu_num_tokens

        self.seq_lens_np[:num_reqs] = (
            self.input_batch.num_computed_tokens_cpu[:num_reqs] +
            num_scheduled_tokens)

        # Copy the tensors to the GPU.
        self.input_ids[:total_num_scheduled_tokens].copy_(
            self.input_ids_cpu[:total_num_scheduled_tokens], non_blocking=True)
        if self.uses_mrope:
            # Only relevant for models using M-RoPE (e.g, Qwen2-VL)
            self.mrope_positions[:, :total_num_scheduled_tokens].copy_(
                self.mrope_positions_cpu[:, :total_num_scheduled_tokens],
                non_blocking=True)
        else:
            # Common case (1D positions)
            self.positions[:total_num_scheduled_tokens].copy_(
                self.positions_cpu[:total_num_scheduled_tokens],
                non_blocking=True)

        self.query_start_loc[:num_reqs + 1].copy_(
            self.query_start_loc_cpu[:num_reqs + 1], non_blocking=True)
        self.seq_lens[:num_reqs].copy_(self.seq_lens_cpu[:num_reqs],
                                       non_blocking=True)

        # Fill unused with -1. Needed for reshape_and_cache
        self.seq_lens[num_reqs:].fill_(0)
        self.query_start_loc[num_reqs + 1:].fill_(-1)

        query_start_loc = self.query_start_loc[:num_reqs + 1]
        seq_lens = self.seq_lens[:num_reqs]

        common_attn_metadata = CommonAttentionMetadata(
            query_start_loc=query_start_loc, seq_lens=seq_lens)

        attn_metadata: dict[str, FlashAttentionMetadata] = {}
        # Prepare the attention metadata for each KV cache group and make layers
        # in the same group share the same metadata.
        # NOTE(Chen): there is exactly one KV cache group that contains all
        # attetnion layers in the model for now, so the current logic for
        # getting attn_metadata is not related to kv_cache_group information.
        # Will extend this part to support multiple KV cache groups later.
        for kv_cache_group_id, kv_cache_group_spec in enumerate(
                self.kv_cache_config.kv_cache_groups):

            # Prepare for cascade attention if enabled & beneficial.
            common_prefix_len = 0
            if self.cascade_attn_enabled:
                common_prefix_len = self._compute_cascade_attn_prefix_len(
                    num_scheduled_tokens,
                    scheduler_output.num_common_prefix_blocks,
                )

            attn_metadata_i = self.attn_metadata_builder.build(
                num_reqs=num_reqs,
                num_actual_tokens=total_num_scheduled_tokens,
                max_query_len=max_num_scheduled_tokens,
                common_prefix_len=common_prefix_len,
                common_attn_metadata=common_attn_metadata)
            for layer_name in kv_cache_group_spec.layer_names:
                attn_metadata[layer_name] = attn_metadata_i

        use_spec_decode = len(
            scheduler_output.scheduled_spec_decode_tokens) > 0
        if not use_spec_decode:
            # NOTE(woosuk): Due to chunked prefills, the batch may contain
            # partial requests. While we should not sample any token
            # from these partial requests, we do so for simplicity.
            # We will ignore the sampled tokens from the partial requests.
            # TODO: Support prompt logprobs.
            logits_indices = query_start_loc[1:] - 1
            spec_decode_metadata = None
        else:
            # Get the number of draft tokens for each request.
            # Iterate over the dictionary rather than all requests since not all
            # requests have draft tokens.
            num_draft_tokens = np.zeros(num_reqs, dtype=np.int32)
            for req_id, draft_token_ids in (
                    scheduler_output.scheduled_spec_decode_tokens.items()):
                req_idx = self.input_batch.req_id_to_index[req_id]
                num_draft_tokens[req_idx] = len(draft_token_ids)

            spec_decode_metadata = self._calc_spec_decode_metadata(
                num_draft_tokens, cu_num_tokens)
            logits_indices = spec_decode_metadata.logits_indices

        # Hot-Swap lora model
        if self.lora_config:
            self.set_active_loras(self.input_batch, num_scheduled_tokens)

        return attn_metadata, logits_indices, spec_decode_metadata

    def _compute_cascade_attn_prefix_len(
        self,
        num_scheduled_tokens: np.ndarray,
        num_common_prefix_blocks: int,
    ) -> int:
        """Compute the length of the common prefix for cascade attention.

        NOTE(woosuk): The common prefix length returned by this function
        represents the length used specifically for cascade attention, not the
        actual number of tokens shared between requests. When cascade attention
        is disabled (use_cascade=False), this function returns 0 even if
        requests share common tokens. Additionally, the common prefix length is
        truncated to a multiple of the block size and may be further truncated
        due to implementation details explained below.

        Args:
            num_scheduled_tokens: Number of tokens scheduled per request.
            num_common_prefix_blocks: Number of shared KV cache blocks.

        Returns:
            int: Length of common prefix in tokens.
        """
        common_prefix_len = num_common_prefix_blocks * self.block_size
        if common_prefix_len == 0:
            # Common case.
            return 0

        # NOTE(woosuk): Cascade attention uses two attention kernels: one
        # for the common prefix and the other for the rest. For the first
        # kernel, we concatenate all the query tokens (possibly from
        # different requests) and treat them as if they are from the same
        # request. Then, we use bi-directional attention to process the
        # common prefix in the KV cache. Importantly, this means that the
        # first kernel does not do any masking.

        # Consider the following example:
        # Request 1's input query: [D, E, X]
        # Request 1's kv cache: [A, B, C, D, E, X]
        # Request 1's num_computed_tokens: 3 (i.e., [A, B, C])
        # Request 2's input query: [E, Y]
        # Request 2's kv cache: [A, B, C, D, E, Y]
        # Request 2's num_computed_tokens: 4 (i.e., [A, B, C, D])

        # If we use [A, B, C, D, E] as the common prefix, then the
        # first kernel will compute the bi-directional attention between
        # input query [D, E, X, E, Y] and common prefix [A, B, C, D, E].
        # However, this is wrong because D in Request 1 should not attend to
        # E in the common prefix (i.e., we need masking).
        # To avoid this, [A, B, C, D] should be the common prefix.
        # That is, the common prefix should be capped by the minimum
        # num_computed_tokens among the requests, and plus one to include
        # the first token of the query.

        # In practice, we use [A, B, C] as the common prefix, instead of
        # [A, B, C, D] (i.e., the common prefix is capped by the minimum
        # num_computed_tokens, without plus one).
        # This is because of an implementation detail: We want to always
        # use two kernels for cascade attention. Let's imagine:
        # Request 3's input query: [D]
        # Request 3's kv cache: [A, B, C, D]
        # Request 3's num_computed_tokens: 3 (i.e., [A, B, C])
        # If we use [A, B, C, D] as the common prefix for Request 1-3,
        # then Request 3 will be processed only by the first kernel,
        # and the second kernel will get an empty input. While this is not
        # a fundamental problem, our current implementation does not support
        # this case.
        num_reqs = len(num_scheduled_tokens)
        common_prefix_len = min(
            common_prefix_len,
            self.input_batch.num_computed_tokens_cpu[:num_reqs].min())
        # common_prefix_len should be a multiple of the block size.
        common_prefix_len = (common_prefix_len // self.block_size *
                             self.block_size)
        use_cascade = self.attn_metadata_builder.use_cascade_attention(
            common_prefix_len=common_prefix_len,
            query_lens=num_scheduled_tokens,
            num_query_heads=self.num_query_heads,
            num_kv_heads=self.num_kv_heads,
            use_alibi=self.use_alibi,
            use_sliding_window=self.window_size is not None,
            num_sms=self.num_sms,
        )
        return common_prefix_len if use_cascade else 0

    def _calc_mrope_positions(self, scheduler_output: "SchedulerOutput"):
        mrope_pos_ptr = 0
        for index, req_id in enumerate(self.input_batch.req_ids):
            req = self.requests[req_id]
            assert req.mrope_positions is not None

            num_computed_tokens = \
                self.input_batch.num_computed_tokens_cpu[index]
            num_scheduled_tokens = \
                scheduler_output.num_scheduled_tokens[req_id]
            num_prompt_tokens = len(req.prompt_token_ids)

            if num_computed_tokens + num_scheduled_tokens > num_prompt_tokens:
                prompt_part_len = max(0,
                                      num_prompt_tokens - num_computed_tokens)
                completion_part_len = max(
                    0, num_scheduled_tokens - prompt_part_len)
            else:
                prompt_part_len = num_scheduled_tokens
                completion_part_len = 0

            assert num_scheduled_tokens == prompt_part_len + completion_part_len

            if prompt_part_len > 0:
                # prompt's mrope_positions are pre-computed
                dst_start = mrope_pos_ptr
                dst_end = mrope_pos_ptr + prompt_part_len
                src_start = num_computed_tokens
                src_end = num_computed_tokens + prompt_part_len

                self.mrope_positions_cpu[:, dst_start:dst_end] = \
                    req.mrope_positions[:,src_start:src_end]

                mrope_pos_ptr += prompt_part_len

            if completion_part_len > 0:
                # compute completion's mrope_positions on-the-fly
                dst_start = mrope_pos_ptr
                dst_end = mrope_pos_ptr + completion_part_len

                self.mrope_positions_cpu[:, dst_start:dst_end] = \
                    MRotaryEmbedding.get_next_input_positions_tensor(
                        req.mrope_position_delta,
                        context_len=num_computed_tokens +
                        prompt_part_len,
                        seq_len=num_computed_tokens +
                        prompt_part_len +
                        completion_part_len,
                    )

                mrope_pos_ptr += completion_part_len

    def _calc_spec_decode_metadata(
        self,
        num_draft_tokens: np.ndarray,
        cu_num_scheduled_tokens: np.ndarray,
    ) -> SpecDecodeMetadata:
        # Inputs:
        # cu_num_scheduled_tokens:  [  4, 104, 107, 207, 209]
        # num_draft_tokens:         [  3,   0,   2,   0,   1]
        # Outputs:
        # cu_num_draft_tokens:      [  3,   3,   5,   5,   6]
        # logits_indices:           [  0,   1,   2,   3, 103, 104, 105, 106,
        #                            206, 207, 208]
        # target_logits_indices:    [  0,   1,   2,   5,   6,   9]
        # bonus_logits_indices:     [  3,   4,   7,   8,  10]

        # Compute the logits indices.
        # [4, 1, 3, 1, 2]
        num_sampled_tokens = num_draft_tokens + 1
        # Step 1. [4, 5, 8, 9, 11]
        cu_num_sampled_tokens = np.cumsum(num_sampled_tokens, dtype=np.int32)
        total_num_sampled_tokens = cu_num_sampled_tokens[-1]
        # Step 2. [0, 0, 0, 0, 4, 5, 5, 5, 8, 9, 9]
        cumsums_offsets = np.repeat(cu_num_sampled_tokens - num_sampled_tokens,
                                    num_sampled_tokens)
        # Step 3. [0, 1, 2, 3, 0, 0, 1, 2, 0, 0, 1]
        arange = self.arange_np[:total_num_sampled_tokens] - cumsums_offsets
        # Step 4. [0, 0, 0, 0, 103, 104, 104, 104, 206, 207, 207]
        logits_indices = np.repeat(
            cu_num_scheduled_tokens - num_sampled_tokens, num_sampled_tokens)
        # Step 5. [0, 1, 2, 3, 103, 104, 105, 106, 206, 207, 208]
        logits_indices += arange

        # Compute the bonus logits indices.
        bonus_logits_indices = cu_num_sampled_tokens - 1

        # Compute the draft logits indices.
        # [3, 3, 5, 5, 6]
        cu_num_draft_tokens = np.cumsum(num_draft_tokens, dtype=np.int32)
        total_num_draft_tokens = cu_num_draft_tokens[-1]
        # [0, 0, 0, 3, 3, 5]
        cumsums_offsets = np.repeat(cu_num_draft_tokens - num_draft_tokens,
                                    num_draft_tokens)
        # [0, 1, 2, 0, 1, 0]
        arange = self.arange_np[:total_num_draft_tokens] - cumsums_offsets
        # [0, 0, 0, 5, 5, 9]
        target_logits_indices = np.repeat(
            cu_num_sampled_tokens - num_sampled_tokens, num_draft_tokens)
        # [0, 1, 2, 5, 6, 9]
        target_logits_indices += arange

        # TODO: Optimize the CPU -> GPU copy.
        cu_num_draft_tokens = torch.from_numpy(cu_num_draft_tokens).to(
            self.device, non_blocking=True)
        logits_indices = torch.from_numpy(logits_indices).to(self.device,
                                                             non_blocking=True)
        target_logits_indices = torch.from_numpy(target_logits_indices).to(
            self.device, non_blocking=True)
        bonus_logits_indices = torch.from_numpy(bonus_logits_indices).to(
            self.device, non_blocking=True)

        # Compute the draft token ids.
        # draft_token_indices:      [  1,   2,   3, 105, 106, 208]
        draft_token_ids = self.input_ids[logits_indices]
        draft_token_ids = draft_token_ids[target_logits_indices + 1]

        metadata = SpecDecodeMetadata(
            draft_token_ids=draft_token_ids,
            num_draft_tokens=num_draft_tokens.tolist(),
            cu_num_draft_tokens=cu_num_draft_tokens,
            target_logits_indices=target_logits_indices,
            bonus_logits_indices=bonus_logits_indices,
            logits_indices=logits_indices,
        )
        return metadata

    def _execute_mm_encoder(self, scheduler_output: "SchedulerOutput"):
        scheduled_encoder_inputs = scheduler_output.scheduled_encoder_inputs
        if not scheduled_encoder_inputs:
            return

        # Batch the multi-modal inputs.
        mm_inputs = list[MultiModalKwargs]()
        req_ids_pos = list[tuple[str, int, PlaceholderRange]]()
        for req_id, encoder_input_ids in scheduled_encoder_inputs.items():
            req_state = self.requests[req_id]

            for mm_input_id in encoder_input_ids:
                mm_inputs.append(req_state.mm_inputs[mm_input_id])
                req_ids_pos.append(
                    (req_id, mm_input_id, req_state.mm_positions[mm_input_id]))

        # Batch mm inputs as much as we can: if a request in the batch has
        # multiple modalities or a different modality than the previous one,
        # we process it separately to preserve item order.
        # FIXME(ywang96): This is a hacky way to deal with multiple modalities
        # in the same batch while still being able to benefit from batching
        # multimodal inputs. The proper solution should be reordering the
        # encoder outputs.
        grouped_mm_inputs_list = group_mm_inputs_by_modality(mm_inputs)

        encoder_outputs = []
        for grouped_mm_inputs in grouped_mm_inputs_list:
            batched_mm_inputs = MultiModalKwargs.batch(grouped_mm_inputs)
            batched_mm_inputs = MultiModalKwargs.as_kwargs(batched_mm_inputs,
                                                           device=self.device)

            # Run the encoder.
            # `curr_group_outputs` is either of the following:
            # 1. A tensor of shape (num_items, feature_size, hidden_size)
            # in case feature_size is fixed across all multimodal items.
            # 2. A list or tuple (length: num_items) of tensors, each of shape
            # (feature_size, hidden_size) in case the feature size is dynamic
            # depending on the input multimodal items.
            curr_group_outputs = self.model.get_multimodal_embeddings(
                **batched_mm_inputs)

            sanity_check_mm_encoder_outputs(
                curr_group_outputs,
                expected_num_items=len(grouped_mm_inputs),
            )

            for output in curr_group_outputs:
                encoder_outputs.append(output)

        # Cache the encoder outputs.
        for (req_id, input_id, pos_info), output in zip(
                req_ids_pos,
                encoder_outputs,
        ):
            if req_id not in self.encoder_cache:
                self.encoder_cache[req_id] = {}

            self.encoder_cache[req_id][input_id] = scatter_mm_placeholders(
                output,
                is_embed=pos_info.is_embed,
            )

    def _gather_mm_embeddings(
        self,
        scheduler_output: "SchedulerOutput",
    ) -> list[torch.Tensor]:
        mm_embeds: list[torch.Tensor] = []
        for req_id in self.input_batch.req_ids:
            num_scheduled_tokens = scheduler_output.num_scheduled_tokens[
                req_id]
            req_state = self.requests[req_id]
            num_computed_tokens = req_state.num_computed_tokens
            mm_positions = req_state.mm_positions
            for i, pos_info in enumerate(mm_positions):
                start_pos = pos_info.offset
                num_encoder_tokens = pos_info.length

                # The encoder output is needed if the two ranges overlap:
                # [num_computed_tokens,
                #  num_computed_tokens + num_scheduled_tokens) and
                # [start_pos, start_pos + num_encoder_tokens)
                if start_pos >= num_computed_tokens + num_scheduled_tokens:
                    # The encoder output is not needed in this step.
                    break
                if start_pos + num_encoder_tokens <= num_computed_tokens:
                    # The encoder output is already processed and stored
                    # in the decoder's KV cache.
                    continue

                start_idx = max(num_computed_tokens - start_pos, 0)
                end_idx = min(
                    num_computed_tokens - start_pos + num_scheduled_tokens,
                    num_encoder_tokens)
                assert start_idx < end_idx
                assert req_id in self.encoder_cache
                assert i in self.encoder_cache[req_id]
                encoder_output = self.encoder_cache[req_id][i]

                if (is_embed := pos_info.is_embed) is not None:
                    is_embed = is_embed[start_idx:end_idx]

                mm_embeds_item = gather_mm_placeholders(
                    encoder_output[start_idx:end_idx],
                    is_embed=is_embed,
                )
                mm_embeds.append(mm_embeds_item)
        return mm_embeds

    def get_model(self) -> nn.Module:
        return self.model

    def apply_grammar_bitmask(
        self,
        scheduler_output: "SchedulerOutput",
        logits: torch.Tensor,
    ):
        grammar_bitmask = scheduler_output.grammar_bitmask
        if grammar_bitmask is None:
            return

        # We receive the structured output bitmask from the scheduler,
        # compacted to contain bitmasks only for structured output requests.
        # The order of the requests in the bitmask is not guaranteed to be the
        # same as the order of the requests in the gpu runner's batch. We need
        # to sort the bitmask to match the order of the requests used here.

        # Get the batch indices of the structured output requests.
        # Keep track of the number of speculative tokens scheduled for every
        # request in the batch, as the logit indices are offset by this amount.
        struct_out_req_batch_indices: dict[str, int] = {}
        cumulative_offset = 0
        seq = sorted(self.input_batch.req_id_to_index.items(),
                     key=lambda x: x[1])
        for req_id, batch_index in seq:
            logit_index = batch_index + cumulative_offset
            cumulative_offset += len(
                scheduler_output.scheduled_spec_decode_tokens.get(req_id, []))
            if req_id in scheduler_output.structured_output_request_ids:
                struct_out_req_batch_indices[req_id] = logit_index

        out_indices = []

        # Reorder the bitmask to match the order of the requests in the batch.
        sorted_bitmask = np.zeros_like(grammar_bitmask,
                                       shape=(logits.shape[0],
                                              grammar_bitmask.shape[1]))
        cumulative_index = 0
        seq = sorted(scheduler_output.structured_output_request_ids.items(),
                     key=lambda x: x[1])
        for req_id, _ in seq:
            logit_index = struct_out_req_batch_indices[req_id]
            num_spec_tokens = len(
                scheduler_output.scheduled_spec_decode_tokens.get(req_id, []))
            for i in range(1 + num_spec_tokens):
                sorted_bitmask[logit_index + i] = \
                    grammar_bitmask[cumulative_index + i]
                out_indices.append(logit_index + i)
            cumulative_index += 1 + num_spec_tokens
        grammar_bitmask = sorted_bitmask

        # Serialization of np.ndarray is much more efficient than a tensor,
        # so we receive it in that format.
        grammar_bitmask = torch.from_numpy(grammar_bitmask)

        xgr.apply_token_bitmask_inplace(
            logits,
            grammar_bitmask.to(self.device, non_blocking=True),
            indices=out_indices,
        )

    @torch.inference_mode()
    def execute_model(
        self,
        scheduler_output: "SchedulerOutput",
        intermediate_tensors: Optional[IntermediateTensors] = None,
    ) -> Union[ModelRunnerOutput, IntermediateTensors]:

        self._update_states(scheduler_output)
        if not scheduler_output.total_num_scheduled_tokens:
            if not has_kv_transfer_group():
                # Return empty ModelRunnerOutput if there's no work to do.
                return EMPTY_MODEL_RUNNER_OUTPUT

            return self.kv_connector_no_forward(scheduler_output)

        # Prepare the decoder inputs.
        attn_metadata, logits_indices, spec_decode_metadata = (
            self._prepare_inputs(scheduler_output))
        num_scheduled_tokens = scheduler_output.total_num_scheduled_tokens
        if (self.use_cuda_graph
                and num_scheduled_tokens <= self.cudagraph_batch_sizes[-1]):
            # Use piecewise CUDA graphs.
            # Add padding to the batch size.
            num_input_tokens = self.vllm_config.pad_for_cudagraph(
                num_scheduled_tokens)
        else:
            # Eager mode.
            # Pad tokens to multiple of tensor_parallel_size when
            # enabled collective fusion for SP
            tp_size = self.vllm_config.parallel_config.tensor_parallel_size
            if self.vllm_config.compilation_config.pass_config. \
                enable_sequence_parallelism and tp_size > 1:
                from vllm.utils import round_up
                num_input_tokens = round_up(num_scheduled_tokens, tp_size)
            else:
                num_input_tokens = num_scheduled_tokens

        # _prepare_inputs may reorder the batch, so we must gather multi
        # modal outputs after that to ensure the correct order
        if self.is_multimodal_model:
            # Run the multimodal encoder if any.
            self._execute_mm_encoder(scheduler_output)
            mm_embeds = self._gather_mm_embeddings(scheduler_output)
        else:
            mm_embeds = []

        if self.is_multimodal_model and get_pp_group().is_first_rank:
            # NOTE(woosuk): To unify token ids and soft tokens (vision
            # embeddings), we always use embeddings (rather than token ids)
            # as input to the multimodal model, even when the input is text.
            input_ids = self.input_ids[:num_scheduled_tokens]
            if mm_embeds:
                inputs_embeds = self.model.get_input_embeddings(
                    input_ids, mm_embeds)
            else:
                inputs_embeds = self.model.get_input_embeddings(input_ids)
            # TODO(woosuk): Avoid the copy. Optimize.
            self.inputs_embeds[:num_scheduled_tokens].copy_(inputs_embeds)
            inputs_embeds = self.inputs_embeds[:num_input_tokens]
            input_ids = None
        else:
            # For text-only models, we use token ids as input.
            # While it is possible to use embeddings as input just like the
            # multimodal models, it is not desirable for performance since
            # then the embedding layer is not included in the CUDA graph.
            input_ids = self.input_ids[:num_input_tokens]
            inputs_embeds = None
        if self.uses_mrope:
            positions = self.mrope_positions[:, :num_input_tokens]
        else:
            positions = self.positions[:num_input_tokens]

        if get_pp_group().is_first_rank:
            intermediate_tensors = None
        else:
            assert intermediate_tensors is not None
            assert self.intermediate_tensors is not None
            for k, v in intermediate_tensors.items():
                self.intermediate_tensors[k][:num_input_tokens].copy_(
                    v[:num_input_tokens], non_blocking=True)
            intermediate_tensors = IntermediateTensors({
                k: v[:num_input_tokens]
                for k, v in self.intermediate_tensors.items()
            })

        # Run the decoder.
        # Use persistent buffers for CUDA graphs.
        with set_forward_context(attn_metadata,
                                 self.vllm_config,
                                 num_tokens=num_input_tokens):
            self.maybe_setup_kv_connector(scheduler_output)

            model_output = self.model(
                input_ids=input_ids,
                positions=positions,
                intermediate_tensors=intermediate_tensors,
                inputs_embeds=inputs_embeds,
            )

            self.maybe_wait_for_kv_save()
            finished_sending, finished_recving = (
                self.get_finished_kv_transfers(scheduler_output))

        if self.use_aux_hidden_state_outputs:
            hidden_states, aux_hidden_states = model_output
        else:
            hidden_states = model_output

        if not get_pp_group().is_last_rank:
            # For mid-pipeline stages, return the hidden states.
            return hidden_states

        sample_hidden_states = hidden_states[logits_indices]
        logits = self.model.compute_logits(sample_hidden_states, None)

        # Apply structured output bitmasks if present
        if scheduler_output.grammar_bitmask is not None:
            self.apply_grammar_bitmask(scheduler_output, logits)

        # Sample the next token and get logprobs if needed.
        sampling_metadata = self.input_batch.sampling_metadata
        if spec_decode_metadata is None:
            sampler_output = self.sampler(
                logits=logits,
                sampling_metadata=sampling_metadata,
            )
        else:
            # When indexing with a tensor (bonus_logits_indices), PyTorch
            # creates a new tensor with separate storage from the original
            # logits tensor. This means any in-place operations on bonus_logits
            # won't affect the original logits tensor.
            bonus_logits = logits[spec_decode_metadata.bonus_logits_indices]
            sampler_output = self.sampler(
                logits=bonus_logits,
                sampling_metadata=sampling_metadata,
            )
            bonus_token_ids = sampler_output.sampled_token_ids

            # Just like `bonus_logits`, `target_logits` is a new tensor with
            # separate storage from the original `logits` tensor. Therefore,
            # it is safe to update `target_logits` in place.
            target_logits = logits[spec_decode_metadata.target_logits_indices]
            output_token_ids = self.rejection_sampler(
                spec_decode_metadata,
                None,  # draft_probs
                target_logits,
                bonus_token_ids,
                sampling_metadata,
            )
            sampler_output.sampled_token_ids = output_token_ids

        # TODO(woosuk): The following loop can be slow since it iterates over
        # the requests one by one. Optimize.
        discard_sampled_tokens_req_indices = []
        for i, req_id in enumerate(self.input_batch.req_ids):
            req_state = self.requests[req_id]
            seq_len = (req_state.num_computed_tokens +
                       scheduler_output.num_scheduled_tokens[req_id])
            if seq_len < req_state.num_tokens:
                # Ignore the sampled token for partial prefills.
                # Rewind the generator state as if the token was not sampled.
                # This relies on cuda-specific torch-internal impl details
                generator = self.input_batch.generators.get(i)
                if generator is not None:
                    generator.set_offset(generator.get_offset() - 4)
                # Record the index of the request that should not be sampled,
                # so that we could clear the sampled tokens before returning.
                discard_sampled_tokens_req_indices.append(i)

        # NOTE: GPU -> CPU Sync happens here.
        # Move as many CPU operations as possible before this sync point.
        logprobs_tensors = sampler_output.logprobs_tensors
        logprobs_lists = logprobs_tensors.tolists() \
            if logprobs_tensors is not None else None

        # Compute prompt logprobs if needed.
        prompt_logprobs_dict = self._get_prompt_logprobs_dict(
            hidden_states[:num_scheduled_tokens],
            scheduler_output,
        )

        # Get the valid generated tokens.
        sampled_token_ids = sampler_output.sampled_token_ids
        max_gen_len = sampled_token_ids.shape[-1]
        if max_gen_len == 1:
            # No spec decode tokens.
            valid_sampled_token_ids = sampled_token_ids.tolist()
        else:
            # Includes spec decode tokens.
            valid_sampled_token_ids = self.rejection_sampler.parse_output(
                sampled_token_ids,
                self.input_batch.vocab_size,
            )
        # Mask out the sampled tokens that should not be sampled.
        for i in discard_sampled_tokens_req_indices:
            valid_sampled_token_ids[i].clear()

        if not self.use_spec_decode:
            # Speculative decoding is not enabled.
            spec_token_ids = None
        elif self.speculative_config.method == "ngram":
            assert isinstance(self.drafter, NgramProposer)
            spec_token_ids = self.generate_draft_token_ids(
                valid_sampled_token_ids, sampling_metadata)
        elif self.speculative_config.use_eagle():
            assert isinstance(self.drafter, EagleProposer)
            # TODO(woosuk): Refactor the loop.
            next_token_ids: list[int] = []
            for i, token_ids in enumerate(valid_sampled_token_ids):
                if token_ids:
                    # Common case.
                    next_token_id = token_ids[-1]
                else:
                    # Partial prefill (rare case).
                    # Get the next token id from the request state.
                    req_id = self.input_batch.req_ids[i]
                    req_state = self.requests[req_id]
                    seq_len = (req_state.num_computed_tokens +
                               scheduler_output.num_scheduled_tokens[req_id])
                    next_token_id = req_state.get_token_id(seq_len)
                next_token_ids.append(next_token_id)
            next_token_ids = torch.tensor(next_token_ids,
                                          dtype=torch.int32,
                                          device=self.device)
            eagle_attn_metadata = attn_metadata[self.drafter.attn_layer_name]

            if spec_decode_metadata is None:
                # input_ids can be None for multimodal models.
                target_token_ids = self.input_ids[:num_scheduled_tokens]
                target_positions = positions[:num_scheduled_tokens]
                if self.use_aux_hidden_state_outputs:
                    target_hidden_states = torch.cat(
                        [h[:num_scheduled_tokens] for h in aux_hidden_states],
                        dim=-1)
                else:
                    target_hidden_states = hidden_states[:num_scheduled_tokens]
                target_slot_mapping = eagle_attn_metadata.slot_mapping
                cu_num_tokens = eagle_attn_metadata.query_start_loc
            else:
                # TODO(woosuk): Refactor this.
                num_draft_tokens = spec_decode_metadata.num_draft_tokens
                num_rejected_tokens = [
                    n + 1 - len(valid_sampled_token_ids[i]) if n > 0 else 0
                    for i, n in enumerate(num_draft_tokens)
                ]
                num_rejected_tokens = torch.tensor(
                    num_rejected_tokens,
                    dtype=torch.int32,
                    device=self.device,
                )
                cu_num_tokens, token_indices = self.drafter.prepare_inputs(
                    eagle_attn_metadata.query_start_loc,
                    num_rejected_tokens,
                )
                target_token_ids = self.input_ids[token_indices]
                target_positions = positions[token_indices]
                if self.use_aux_hidden_state_outputs:
                    target_hidden_states = torch.cat(
                        [h[token_indices] for h in aux_hidden_states], dim=-1)
                else:
                    target_hidden_states = hidden_states[token_indices]
                target_slot_mapping = eagle_attn_metadata.slot_mapping[
                    token_indices]

            draft_token_ids = self.drafter.propose(
                target_token_ids=target_token_ids,
                target_positions=target_positions,
                target_hidden_states=target_hidden_states,
                target_slot_mapping=target_slot_mapping,
                next_token_ids=next_token_ids,
                cu_num_tokens=cu_num_tokens,
                block_table=eagle_attn_metadata.block_table,
                sampling_metadata=sampling_metadata,
            )
            spec_token_ids = draft_token_ids.tolist()

        # Clear KVConnector state after all KVs are generated.
        if has_kv_transfer_group():
            get_kv_transfer_group().clear_connector_metadata()

        return ModelRunnerOutput(
            req_ids=self.input_batch.req_ids,
            req_id_to_index=self.input_batch.req_id_to_index,
            sampled_token_ids=valid_sampled_token_ids,
            spec_token_ids=spec_token_ids,
            logprobs=logprobs_lists,
            prompt_logprobs_dict=prompt_logprobs_dict,
            finished_sending=finished_sending,
            finished_recving=finished_recving,
        )

    def kv_connector_no_forward(
            self, scheduler_output: "SchedulerOutput") -> ModelRunnerOutput:
        # KV send/recv even if no work to do.
        with set_forward_context(None, self.vllm_config):
            self.maybe_setup_kv_connector(scheduler_output)
            finished_sending, finished_recving = (
                self.get_finished_kv_transfers(scheduler_output))

        if not finished_sending and not finished_recving:
            return EMPTY_MODEL_RUNNER_OUTPUT

        output = copy.copy(EMPTY_MODEL_RUNNER_OUTPUT)
        output.finished_sending = finished_sending
        output.finished_recving = finished_recving
        return output

    @staticmethod
    def maybe_setup_kv_connector(scheduler_output: "SchedulerOutput"):
        # Update KVConnector with the KVConnector metadata forward().
        if has_kv_transfer_group():
            kv_connector = get_kv_transfer_group()
            assert isinstance(kv_connector, KVConnectorBase_V1)
            assert scheduler_output.kv_connector_metadata is not None
            kv_connector.bind_connector_metadata(
                scheduler_output.kv_connector_metadata)

            # Background KV cache transfers happen here.
            # These transfers are designed to be async and the requests
            # involved may be disjoint from the running requests.
            # Do this here to save a collective_rpc.
            kv_connector.start_load_kv(get_forward_context())

    @staticmethod
    def maybe_wait_for_kv_save() -> None:
        if has_kv_transfer_group():
            get_kv_transfer_group().wait_for_save()

    @staticmethod
    def get_finished_kv_transfers(
        scheduler_output: "SchedulerOutput",
    ) -> tuple[Optional[set[str]], Optional[set[str]]]:
        if has_kv_transfer_group():
            return get_kv_transfer_group().get_finished(
                scheduler_output.finished_req_ids)
        return None, None

    def generate_draft_token_ids(
        self,
        sampled_token_ids: list[list[int]],
        sampling_metadata: SamplingMetadata,
    ) -> list[list[int]]:
        # TODO(woosuk): Optimize.
        draft_token_ids: list[list[int]] = []
        for i, sampled_ids in enumerate(sampled_token_ids):
            num_sampled_ids = len(sampled_ids)
            if not num_sampled_ids:
                # Skip speculative decoding.
                draft_token_ids.append([])
                continue

            # Skip requests that require sampling parameters that are not
            # supported with speculative decoding.
            req_id = self.input_batch.req_ids[i]
            if not is_spec_decode_supported(req_id, self.input_batch):
                draft_token_ids.append([])
                continue

            # Add sampled_token_ids to token_ids_cpu.
            start_idx = self.input_batch.num_tokens_no_spec[i]
            end_idx = start_idx + num_sampled_ids
            if end_idx >= self.max_model_len:
                # Skip requests that have already reached the max model length.
                draft_token_ids.append([])
                continue

            self.input_batch.token_ids_cpu[i, start_idx:end_idx] = sampled_ids
            drafter_output = self.drafter.propose(
                self.input_batch.token_ids_cpu[i, :end_idx])
            if drafter_output is None or len(drafter_output) == 0:
                draft_token_ids.append([])
            else:
                draft_token_ids.append(drafter_output.tolist())
        return draft_token_ids

    def load_model(self) -> None:
        logger.info("Starting to load model %s...", self.model_config.model)
        with DeviceMemoryProfiler() as m:  # noqa: SIM117
            time_before_load = time.perf_counter()
            self.model = get_model(vllm_config=self.vllm_config)
            if self.lora_config:
                self.model = self.load_lora_model(self.model,
                                                  self.model_config,
                                                  self.scheduler_config,
                                                  self.lora_config,
                                                  self.device)
            if hasattr(self, "drafter"):
                logger.info("Loading drafter model...")
                self.drafter.load_model(self.model)
            if self.use_aux_hidden_state_outputs:
                self.model.set_aux_hidden_state_layers(
                    self.model.get_eagle3_aux_hidden_state_layers())
            time_after_load = time.perf_counter()
        self.model_memory_usage = m.consumed_memory
        self.model_load_time = time_after_load - time_before_load
        logger.info("Model loading took %.4f GiB and %.6f seconds",
<<<<<<< HEAD
                    self.model_memory_usage / GiB_bytes, self.model_load_time)
=======
                    self.model_memory_usage / GiB_bytes,
                    time_after_load - time_before_load)
        prepare_communication_buffer_for_model(self.model)
>>>>>>> 63ad6222

    def _get_prompt_logprobs_dict(
        self,
        hidden_states: torch.Tensor,
        scheduler_output: "SchedulerOutput",
    ) -> dict[str, Optional[LogprobsTensors]]:
        num_prompt_logprobs_dict = self.input_batch.num_prompt_logprobs
        if not num_prompt_logprobs_dict:
            return {}

        in_progress_dict = self.input_batch.in_progress_prompt_logprobs_cpu
        prompt_logprobs_dict: dict[str, Optional[LogprobsTensors]] = {}

        # Since prompt logprobs are a rare feature, prioritize simple,
        # maintainable loop over optimal performance.
        completed_prefill_reqs = []
        for req_id, num_prompt_logprobs in num_prompt_logprobs_dict.items():

            num_tokens = scheduler_output.num_scheduled_tokens[req_id]

            # Get metadata for this request.
            request = self.requests[req_id]
            num_prompt_tokens = len(request.prompt_token_ids)
            prompt_token_ids = torch.tensor(request.prompt_token_ids).to(
                self.device, non_blocking=True)

            # Set up target LogprobsTensors object.
            logprobs_tensors = in_progress_dict.get(req_id)
            if not logprobs_tensors:
                # Create empty logprobs CPU tensors for the entire prompt.
                # If chunked, we'll copy in slice by slice.
                logprobs_tensors = LogprobsTensors.empty_cpu(
                    num_prompt_tokens - 1, num_prompt_logprobs + 1)
                in_progress_dict[req_id] = logprobs_tensors

            # Determine number of logits to retrieve.
            start_idx = request.num_computed_tokens
            start_tok = start_idx + 1
            num_remaining_tokens = num_prompt_tokens - start_tok
            if num_tokens <= num_remaining_tokens:
                # This is a chunk, more tokens remain.
                # In the == case, there are no more prompt logprobs to produce
                # but we want to defer returning them to the next step where we
                # have new generated tokens to return.
                num_logits = num_tokens
            else:
                # This is the last chunk of prompt tokens to return.
                num_logits = num_remaining_tokens
                completed_prefill_reqs.append(req_id)
                prompt_logprobs_dict[req_id] = logprobs_tensors

            if num_logits <= 0:
                # This can happen for the final chunk if we prefilled exactly
                # (num_prompt_tokens - 1) tokens for this request in the prior
                # step. There are no more prompt logprobs to produce.
                continue

            # Get the logits corresponding to this req's prompt tokens.
            # If this is a partial request (i.e. chunked prefill),
            # then there is prompt logprob generated for each index.
            req_idx = self.input_batch.req_id_to_index[req_id]
            offset = self.query_start_loc_np[req_idx].item()
            prompt_hidden_states = hidden_states[offset:offset + num_logits]
            logits = self.model.compute_logits(prompt_hidden_states, None)

            # Get the "target" tokens for each index. For prompt at index i,
            # the token at prompt index i+1 is the "sampled" token we want
            # to gather the logprob for.
            tgt_token_ids = prompt_token_ids[start_tok:start_tok + num_logits]

            # Compute prompt logprobs.
            logprobs = self.sampler.compute_logprobs(logits)
            token_ids, logprobs, ranks = self.sampler.gather_logprobs(
                logprobs, num_prompt_logprobs, tgt_token_ids)

            # Transfer GPU->CPU async.
            chunk_slice = slice(start_idx, start_idx + num_logits)
            logprobs_tensors.logprob_token_ids[chunk_slice].copy_(
                token_ids, non_blocking=True)
            logprobs_tensors.logprobs[chunk_slice].copy_(logprobs,
                                                         non_blocking=True)
            logprobs_tensors.selected_token_ranks[chunk_slice].copy_(
                ranks, non_blocking=True)

        # Remove requests that have completed prefill from the batch
        # num_prompt_logprobs_dict.
        for req_id in completed_prefill_reqs:
            del num_prompt_logprobs_dict[req_id]
            del in_progress_dict[req_id]

        # Must synchronize the non-blocking GPU->CPU transfers.
        if prompt_logprobs_dict:
            torch.cuda.synchronize()

        return prompt_logprobs_dict

    @torch.inference_mode()
    def _dummy_run(
        self,
        num_tokens: int,
        skip_attn: bool = True,
    ) -> torch.Tensor:

        # Set num_scheduled_tokens based on num_tokens and max_num_seqs
        # for dummy run with LoRA so that the num_reqs collectively
        # has num_tokens in total.
        assert num_tokens <= self.scheduler_config.max_num_batched_tokens
        max_num_reqs = self.scheduler_config.max_num_seqs
        num_reqs = max_num_reqs if num_tokens >= max_num_reqs else num_tokens
        min_tokens_per_req = num_tokens // num_reqs
        num_scheduled_tokens_list = [min_tokens_per_req] * num_reqs
        num_scheduled_tokens_list[-1] += num_tokens % num_reqs
        assert sum(num_scheduled_tokens_list) == num_tokens
        assert len(num_scheduled_tokens_list) == num_reqs
        num_scheduled_tokens = np.array(num_scheduled_tokens_list,
                                        dtype=np.int32)

        if skip_attn:
            attn_metadata = None
        else:
            query_start_loc = self.query_start_loc[:num_reqs + 1]
            seq_lens = self.seq_lens[:num_reqs]

            common_attn_metadata = CommonAttentionMetadata(
                query_start_loc=query_start_loc, seq_lens=seq_lens)

            attn_metadata = self.attn_metadata_builder.build(
                num_reqs=num_tokens,
                num_actual_tokens=num_tokens,
                max_query_len=num_tokens,
                common_prefix_len=0,
                common_attn_metadata=common_attn_metadata,
            )

        with self.maybe_dummy_run_with_lora(self.lora_config,
                                            num_scheduled_tokens):
            model = self.model
            if self.is_multimodal_model:
                input_ids = None
                inputs_embeds = self.inputs_embeds[:num_tokens]
            else:
                input_ids = self.input_ids[:num_tokens]
                inputs_embeds = None
            if self.uses_mrope:
                positions = self.mrope_positions[:, :num_tokens]
            else:
                positions = self.positions[:num_tokens]

            if get_pp_group().is_first_rank:
                intermediate_tensors = None
            else:
                if self.intermediate_tensors is None:
                    self.intermediate_tensors = (
                        self.model.make_empty_intermediate_tensors(
                            batch_size=self.max_num_tokens,
                            dtype=self.model_config.dtype,
                            device=self.device))
                intermediate_tensors = IntermediateTensors({
                    k: v[:num_tokens]
                    for k, v in self.intermediate_tensors.items()
                })

            with set_forward_context(attn_metadata,
                                     self.vllm_config,
                                     num_tokens=num_tokens):
                outputs = model(
                    input_ids=input_ids,
                    positions=positions,
                    intermediate_tensors=intermediate_tensors,
                    inputs_embeds=inputs_embeds,
                )
            if self.use_aux_hidden_state_outputs:
                hidden_states, _ = outputs
            else:
                hidden_states = outputs

            if self.use_spec_decode and \
                self.speculative_config.method in ('eagle', 'eagle3'):
                assert isinstance(self.drafter, EagleProposer)
                self.drafter.dummy_run(num_tokens)

        logit_indices = np.cumsum(num_scheduled_tokens) - 1
        return hidden_states[logit_indices]

    @torch.inference_mode()
    def _dummy_sampler_run(
        self,
        hidden_states: torch.Tensor,
    ) -> torch.Tensor:

        logits = self.model.compute_logits(hidden_states, None)
        num_reqs = logits.size(0)

        dummy_tensors = lambda v: torch.full(
            (num_reqs, ), v, device=self.device)

        dummy_metadata = SamplingMetadata(
            temperature=dummy_tensors(0.5),
            all_greedy=False,
            all_random=False,
            top_p=dummy_tensors(0.9),
            top_k=dummy_tensors(logits.size(1) - 1),
            min_p=None,
            generators={},
            max_num_logprobs=None,
            no_penalties=True,
            prompt_token_ids=None,
            frequency_penalties=dummy_tensors(0.1),
            presence_penalties=dummy_tensors(0.1),
            repetition_penalties=dummy_tensors(0.1),
            output_token_ids=[[] for _ in range(num_reqs)],
            min_tokens={},
            logit_bias=[None for _ in range(num_reqs)],
            allowed_token_ids_mask=None,
            bad_words_token_ids={},
        )
        try:
            sampler_output = self.sampler(logits=logits,
                                          sampling_metadata=dummy_metadata)
        except RuntimeError as e:
            if 'out of memory' in str(e):
                raise RuntimeError(
                    "CUDA out of memory occurred when warming up sampler with "
                    f"{num_reqs} dummy requests. Please try lowering "
                    "`max_num_seqs` or `gpu_memory_utilization` when "
                    "initializing the engine.") from e
            else:
                raise e
        if self.use_spec_decode:
            draft_token_ids = [[0] for _ in range(num_reqs)]
            dummy_spec_decode_metadata = SpecDecodeMetadata.make_dummy(
                draft_token_ids, self.device)

            num_tokens = sum(len(ids) for ids in draft_token_ids)
            # draft_probs = torch.randn(
            #     num_tokens, logits.shape[-1], device=self.device,
            #     dtype=logits.dtype)
            draft_probs = None
            target_logits = torch.randn(num_tokens,
                                        logits.shape[-1],
                                        device=self.device,
                                        dtype=logits.dtype)
            # NOTE(woosuk): Here, we should use int32 because the sampler uses
            # int32 for bonus_token_ids. If the dtype mismatches, re-compilation
            # will occur at runtime.
            bonus_token_ids = torch.zeros(num_reqs,
                                          device=self.device,
                                          dtype=torch.int32)
            self.rejection_sampler(
                dummy_spec_decode_metadata,
                draft_probs,
                target_logits,
                bonus_token_ids,
                dummy_metadata,
            )
        return sampler_output

    def profile_run(self) -> None:
        # Profile with multimodal encoder & encoder cache.
        # TODO: handle encoder-decoder models once we support them.
        if (self.is_multimodal_model and self.max_num_encoder_input_tokens > 0
                and self.encoder_cache_size > 0):

            # NOTE: Currently model is profiled with a single non-text
            # modality with the max possible input tokens even when
            # it supports multiple.
            max_tokens_by_modality_dict = self.mm_registry \
                .get_max_tokens_per_item_by_nonzero_modality(self.model_config)
            dummy_data_modality, max_tokens_per_mm_item = max(
                max_tokens_by_modality_dict.items(), key=lambda item: item[1])

            # Check how many items of this modality can be supported by
            # the encoder budget.
            encoder_budget = min(self.max_num_encoder_input_tokens,
                                 self.encoder_cache_size)

            max_num_mm_items_encoder_budget = cdiv(encoder_budget,
                                                   max_tokens_per_mm_item)

            # Check how many items of this modality can be supported by
            # the decoder budget.
            max_mm_items_per_req = self.mm_registry.get_mm_limits_per_prompt(
                self.model_config)[dummy_data_modality]

            # NOTE: We do not consider max_num_batched_tokens on purpose
            # because the multimodal embeddings can be generated in advance
            # and chunked prefilled.
            max_num_mm_items_decoder_budget = self.max_num_reqs * \
                max_mm_items_per_req

            max_num_mm_items = min(max_num_mm_items_encoder_budget,
                                   max_num_mm_items_decoder_budget)

            logger.info(
                "Encoder cache will be initialized with a budget of %s tokens,"
                " and profiled with %s %s items of the maximum feature size.",
                encoder_budget, max_num_mm_items, dummy_data_modality)

            # Create dummy batch of multimodal inputs.
            dummy_mm_kwargs = self.mm_registry.get_decoder_dummy_data(
                model_config=self.model_config,
                seq_len=self.max_num_tokens,
                mm_counts={
                    dummy_data_modality: 1
                },
            ).multi_modal_data

            batched_dummy_mm_inputs = MultiModalKwargs.batch(
                [dummy_mm_kwargs] * max_num_mm_items)
            batched_dummy_mm_inputs = MultiModalKwargs.as_kwargs(
                batched_dummy_mm_inputs, device=self.device)

            # Run multimodal encoder.
            dummy_encoder_outputs = self.model.get_multimodal_embeddings(
                **batched_dummy_mm_inputs)

            sanity_check_mm_encoder_outputs(
                dummy_encoder_outputs,
                expected_num_items=max_num_mm_items,
            )

            # Cache the dummy encoder outputs.
            self.encoder_cache["tmp"] = dict(enumerate(dummy_encoder_outputs))

        hidden_states = self._dummy_run(self.max_num_tokens)
        if get_pp_group().is_last_rank:
            sampler_output = self._dummy_sampler_run(hidden_states)
        else:
            sampler_output = None
        torch.cuda.synchronize()
        del hidden_states, sampler_output
        self.encoder_cache.clear()
        gc.collect()

    def capture_model(self) -> None:
        if not self.use_cuda_graph:
            logger.warning(
                "Skipping CUDA graph capture. Please add "
                "-O %s to use CUDA graphs.", CompilationLevel.PIECEWISE)
            return

        start_time = time.perf_counter()
        start_free_gpu_memory = torch.cuda.mem_get_info()[0]

        # Trigger CUDA graph capture for specific shapes.
        # Capture the large shapes first so that the smaller shapes
        # can reuse the memory pool allocated for the large shapes.
        with graph_capture(device=self.device):
            skip_attn = not self.vllm_config.compilation_config.full_cuda_graph
            for num_tokens in reversed(self.cudagraph_batch_sizes):
                for _ in range(self.vllm_config.compilation_config.
                               cudagraph_num_of_warmups):
                    self._dummy_run(num_tokens, skip_attn=skip_attn)
                self._dummy_run(num_tokens, skip_attn=skip_attn)

        end_time = time.perf_counter()
        end_free_gpu_memory = torch.cuda.mem_get_info()[0]
        elapsed_time = end_time - start_time
        self.cuda_graph_capture_time = elapsed_time
        cuda_graph_size = start_free_gpu_memory - end_free_gpu_memory
        # This usually takes 5~20 seconds.
        logger.info("Graph capturing finished in %.0f secs, took %.2f GiB",
                    elapsed_time, cuda_graph_size / (1 << 30))

    def initialize_kv_cache(self, kv_cache_config: KVCacheConfig) -> None:
        """
        Initialize KV cache based on `kv_cache_config`.
        Args:
            kv_cache_config: Configuration for the KV cache, including the KV
            cache size of each layer
        """
        if len(kv_cache_config.kv_cache_groups) > 1:
            raise NotImplementedError(
                "Hybrid models with more than one KV cache type are not "
                "supported yet.")
        self.kv_cache_config = kv_cache_config

        kv_caches: dict[str, torch.Tensor] = {}

        for kv_cache_group in kv_cache_config.kv_cache_groups:
            kv_cache_spec = kv_cache_group.kv_cache_spec
            for layer_name in kv_cache_group.layer_names:
                tensor_config = kv_cache_config.tensors[layer_name]
                assert tensor_config.size % kv_cache_spec.page_size_bytes == 0
                num_blocks = tensor_config.size // kv_cache_spec.page_size_bytes
                # `num_blocks` is the number of blocks the model runner can use.
                # `kv_cache_config.num_blocks` is the number of blocks that
                # KVCacheManager may allocate.
                # Since different GPUs may have different number of layers and
                # different memory capacities, `num_blocks` can be different on
                # different GPUs, and `kv_cache_config.num_blocks` is set to
                # the min of all `num_blocks`. Verify it here.
                assert num_blocks >= kv_cache_config.num_blocks
                if isinstance(kv_cache_spec, AttentionSpec):
                    kv_cache_shape = self.attn_backend.get_kv_cache_shape(
                        num_blocks, kv_cache_spec.block_size,
                        kv_cache_spec.num_kv_heads, kv_cache_spec.head_size)
                    dtype = kv_cache_spec.dtype
                    kv_caches[layer_name] = torch.zeros(kv_cache_shape,
                                                        dtype=dtype,
                                                        device=self.device)
                else:
                    # TODO: add new branches when introducing more types of
                    # KV cache specs.
                    raise ValueError("Unknown KV cache spec type.")

        bind_kv_cache(
            kv_caches,
            self.vllm_config.compilation_config.static_forward_context,
            self.kv_caches)

        if has_kv_transfer_group():
            get_kv_transfer_group().register_kv_caches(kv_caches)

        self.attn_metadata_builder = self.attn_backend.get_builder_cls()(
            weakref.proxy(self),
            kv_cache_config.kv_cache_groups[0].kv_cache_spec,
            self.input_batch.block_table)

    def get_kv_cache_spec(self) -> dict[str, KVCacheSpec]:
        """
        Generates the KVCacheSpec by parsing the kv cache format from each
        Attention module in the static forward context.
        Returns:
            KVCacheSpec: A dictionary mapping layer names to their KV cache
            format. Layers that do not need KV cache are not included.
        """

        layers = get_layers_from_vllm_config(self.vllm_config, Attention)
        block_size = self.vllm_config.cache_config.block_size
        use_mla = self.vllm_config.model_config.use_mla
        kv_cache_spec: dict[str, KVCacheSpec] = {}
        for layer_name, attn_module in layers.items():
            # TODO: Support other attention modules, e.g., cross-attention
            if attn_module.attn_type == AttentionType.DECODER:
                if attn_module.sliding_window is not None:
                    kv_cache_spec[layer_name] = SlidingWindowSpec(
                        block_size=block_size,
                        num_kv_heads=attn_module.num_kv_heads,
                        head_size=attn_module.head_size,
                        dtype=self.kv_cache_dtype,
                        sliding_window=attn_module.sliding_window,
                        use_mla=use_mla)
                else:
                    kv_cache_spec[layer_name] = FullAttentionSpec(
                        block_size=block_size,
                        num_kv_heads=attn_module.num_kv_heads,
                        head_size=attn_module.head_size,
                        dtype=self.kv_cache_dtype,
                        use_mla=use_mla)
            elif attn_module.attn_type in (AttentionType.ENCODER,
                                           AttentionType.ENCODER_ONLY):
                # encoder-only attention does not need KV cache.
                continue
            elif attn_module.attn_type == AttentionType.ENCODER_DECODER:
                raise NotImplementedError
            else:
                raise ValueError(
                    f"Unknown attention type: {attn_module.attn_type}")

        return kv_cache_spec<|MERGE_RESOLUTION|>--- conflicted
+++ resolved
@@ -1458,13 +1458,8 @@
         self.model_memory_usage = m.consumed_memory
         self.model_load_time = time_after_load - time_before_load
         logger.info("Model loading took %.4f GiB and %.6f seconds",
-<<<<<<< HEAD
                     self.model_memory_usage / GiB_bytes, self.model_load_time)
-=======
-                    self.model_memory_usage / GiB_bytes,
-                    time_after_load - time_before_load)
         prepare_communication_buffer_for_model(self.model)
->>>>>>> 63ad6222
 
     def _get_prompt_logprobs_dict(
         self,
