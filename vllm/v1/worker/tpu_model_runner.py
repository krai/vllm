# SPDX-License-Identifier: Apache-2.0
import bisect
import time
from typing import TYPE_CHECKING, Optional, cast
from unittest.mock import patch

import numpy as np
import torch
import torch.distributed
import torch.nn as nn
# TPU XLA related
import torch_xla.core.xla_model as xm
import torch_xla.runtime as xr

import vllm.envs as envs
from vllm.attention.backends.abstract import AttentionType
from vllm.attention.layer import Attention
from vllm.compilation.wrapper import TorchCompileWrapperWithCustomDispatcher
from vllm.config import VllmConfig
from vllm.forward_context import set_forward_context
from vllm.logger import init_logger
from vllm.lora.ops.xla_ops import LORA_RANK_BLOCK_SIZE
from vllm.lora.request import LoRARequest
from vllm.model_executor.model_loader import get_model
from vllm.multimodal import MULTIMODAL_REGISTRY
from vllm.multimodal.inputs import MultiModalKwargs, PlaceholderRange
from vllm.multimodal.utils import group_mm_inputs_by_modality
from vllm.sampling_params import SamplingType
from vllm.sequence import IntermediateTensors
from vllm.utils import LayerBlockType, cdiv, is_pin_memory_available
from vllm.v1.attention.backends.pallas import (PallasAttentionBackend,
                                               PallasMetadata)
from vllm.v1.core.encoder_cache_manager import compute_encoder_budget
from vllm.v1.kv_cache_interface import (FullAttentionSpec, KVCacheConfig,
                                        KVCacheSpec, SlidingWindowSpec)
from vllm.v1.outputs import (EMPTY_MODEL_RUNNER_OUTPUT, LogprobsTensors,
                             ModelRunnerOutput)
from vllm.v1.sample.tpu.metadata import TPUSupportedSamplingMetadata
from vllm.v1.sample.tpu.sampler import Sampler as TPUSampler
from vllm.v1.utils import bind_kv_cache
from vllm.v1.worker.gpu_input_batch import CachedRequestState, InputBatch
from vllm.v1.worker.lora_model_runner_mixin import LoRAModelRunnerMixin

from .utils import (gather_mm_placeholders, sanity_check_mm_encoder_outputs,
                    scatter_mm_placeholders)

if TYPE_CHECKING:
    from vllm.v1.core.sched.output import SchedulerOutput

logger = init_logger(__name__)

# Here we utilize the behavior that out-of-bound index is ignored.
# FIXME(woosuk): Find a more reliable way to prevent possible bugs.
_PAD_SLOT_ID = 1_000_000_000
INVALID_TOKEN_ID = -1
# Smallest output size
MIN_NUM_SEQS = 8


class TPUModelRunner(LoRAModelRunnerMixin):

    def __init__(
        self,
        vllm_config: VllmConfig,
        device: torch.device,
    ):
        self.vllm_config = vllm_config
        self.model_config = vllm_config.model_config
        self.cache_config = vllm_config.cache_config
        self.lora_config = vllm_config.lora_config
        self.load_config = vllm_config.load_config
        self.parallel_config = vllm_config.parallel_config
        self.scheduler_config = vllm_config.scheduler_config
        self.speculative_config = vllm_config.speculative_config
        self.prompt_adapter_config = vllm_config.prompt_adapter_config
        self.observability_config = vllm_config.observability_config
        self.device_config = vllm_config.device_config

        model_config = self.model_config
        cache_config = self.cache_config
        scheduler_config = self.scheduler_config
        parallel_config = self.parallel_config
        self.device = device
        self.check_recompilation = envs.VLLM_XLA_CHECK_RECOMPILATION

        self.enforce_eager = model_config.enforce_eager

        self.num_xla_graphs = 0
        self._update_num_xla_graphs("init")

        self.pin_memory = is_pin_memory_available()
        self.dtype = self.model_config.dtype
        self._hidden_states_dtype = self.dtype

        self.is_multimodal_model = model_config.is_multimodal_model
        self.sliding_window = model_config.get_sliding_window()
        self.block_size = cache_config.block_size
        self.max_model_len = model_config.max_model_len
        self.max_num_blocks_per_req = cdiv(self.max_model_len, self.block_size)
        self.max_num_tokens = scheduler_config.max_num_batched_tokens
        # InputBatch needs to work with sampling tensors greater than padding
        # to avoid dynamic shapes. Also, avoid suboptimal alignment.
        self.max_num_reqs = max(scheduler_config.max_num_seqs, MIN_NUM_SEQS)

        # Model-related.
        self.num_attn_layers = model_config.get_num_layers_by_block_type(
            parallel_config, LayerBlockType.attention)
        self.num_query_heads = model_config.get_num_attention_heads(
            parallel_config)
        self.num_kv_heads = model_config.get_num_kv_heads(parallel_config)
        self.head_size = model_config.get_head_size()
        self.hidden_size = model_config.get_hidden_size()

        # Multi-modal data support
        self.mm_registry = MULTIMODAL_REGISTRY
        self.uses_mrope = model_config.uses_mrope
        # TODO: Support M-RoPE (e.g, Qwen2-VL)
        assert not self.uses_mrope, "TPU does not support M-RoPE yet."

        encoder_compute_budget, encoder_cache_size = compute_encoder_budget(
            model_config=model_config,
            scheduler_config=scheduler_config,
            mm_registry=self.mm_registry,
        )
        self.max_num_encoder_input_tokens = encoder_compute_budget
        self.encoder_cache_size = encoder_cache_size

        # Lazy initialization
        # self.model: nn.Module  # Set after load_model
        self.kv_caches: list[torch.Tensor] = []
        # req_id -> (input_id -> encoder_output)
        self.encoder_cache: dict[str, dict[int, torch.Tensor]] = {}

        # Request states.
        self.requests: dict[str, CachedRequestState] = {}
        # Persistent batch.
        self.input_batch = InputBatch(
            max_num_reqs=self.max_num_reqs,
            max_model_len=self.max_model_len,
            max_num_blocks_per_req=self.max_num_blocks_per_req,
            device=self.device,
            pin_memory=self.pin_memory,
            vocab_size=model_config.get_vocab_size(),
        )

        # Cached torch/numpy tensor
        # The pytorch tensor and numpy array share the same buffer.
        # Sometimes the numpy op is faster so we create both.
        self.input_ids_cpu = torch.zeros(self.max_num_tokens,
                                         dtype=torch.int32,
                                         device="cpu")
        self.input_ids_np = self.input_ids_cpu.numpy()

        self.positions_cpu = torch.zeros(self.max_num_tokens,
                                         dtype=torch.int32,
                                         device="cpu")
        self.positions_np = self.positions_cpu.numpy()

        self.slot_mapping_cpu = torch.zeros(self.max_num_tokens,
                                            dtype=torch.int64,
                                            device="cpu")
        self.slot_mapping_np = self.slot_mapping_cpu.numpy()
        self.block_table_cpu = torch.zeros(
            (self.max_num_tokens, self.max_num_blocks_per_req),
            dtype=self.input_batch.block_table.get_cpu_tensor().dtype,
            device="cpu")

        self.query_start_loc_cpu = torch.zeros(self.max_num_tokens + 1,
                                               dtype=torch.int32,
                                               device="cpu",
                                               pin_memory=self.pin_memory)
        self.query_start_loc_np = self.query_start_loc_cpu.numpy()

        self.seq_lens_cpu = torch.zeros(self.max_num_tokens,
                                        dtype=torch.int32,
                                        device="cpu",
                                        pin_memory=self.pin_memory)
        self.seq_lens_np = self.seq_lens_cpu.numpy()

        # Range tensor with values [0 .. self.max_num_tokens - 1].
        # Used to initialize positions / context_lens / seq_lens
        self.arange_np = np.arange(self.max_num_tokens, dtype=np.int32)
        self.num_tokens_paddings = _get_token_paddings(
            min_token_size=16,
            max_token_size=self.max_num_tokens,
            padding_gap=envs.VLLM_TPU_BUCKET_PADDING_GAP)
        self.num_reqs_paddings = _get_req_paddings(
            min_req_size=MIN_NUM_SEQS, max_req_size=self.max_num_reqs)

        if self.lora_config is not None:
            # This makes us pad at initialisation time so we can avoid padding
            # at runtime, which introduces long stalls
            self.lora_config.max_lora_rank = _get_padded_lora_rank(
                self.lora_config.max_lora_rank, self.lora_config.max_loras)

    def _update_num_xla_graphs(self, case_str):
        check_comp = self.check_recompilation and not self.enforce_eager
        if not check_comp:
            return

        total_cached_graphs = xr.get_num_cached_compilation_graph()
        new_compiled_graphs = total_cached_graphs - self.num_xla_graphs
        if new_compiled_graphs == 0:
            return

        logger.info("Add new %d compiled XLA graphs due to %s",
                    new_compiled_graphs, case_str)
        self.num_xla_graphs += new_compiled_graphs

    def _verify_num_xla_graphs(self, case_str):
        check_comp = self.check_recompilation and not self.enforce_eager
        if not check_comp:
            return

        curr_cached_graph = xr.get_num_cached_compilation_graph()
        assert self.num_xla_graphs == curr_cached_graph, (
            "Recompilation after warm up is detected during {}."
            " num_xla_graphs = {} curr_cached_graph = {}".format(
                case_str, self.num_xla_graphs, curr_cached_graph))

    def _update_states(self, scheduler_output: "SchedulerOutput") -> bool:
        """Update the cached states and the persistent batch with the scheduler
        output.

        The updated states are used by the `_prepare_inputs` function to create
        the input GPU tensors for the model.

        Returns:
            True if there is a new/resumed/paused/finished request.
            If False, we can skip copying SamplingMetadata to the GPU.
        """
        # Remove finished requests from the cached states.
        for req_id in scheduler_output.finished_req_ids:
            self.requests.pop(req_id, None)
            self.encoder_cache.pop(req_id, None)

        # Remove the finished requests from the persistent batch.
        # NOTE(woosuk): There could be an edge case where finished_req_ids and
        # scheduled_req_ids overlap. This happens when a request is aborted and
        # then resubmitted with the same ID. In this case, we treat them as two
        # distinct requests - clearing the cached states for the first request
        # and handling the second as a new request.
        removed_req_indices: list[int] = []
        for req_id in scheduler_output.finished_req_ids:
            req_index = self.input_batch.remove_request(req_id)
            if req_index is not None:
                removed_req_indices.append(req_index)

        # Free the cached encoder outputs.
        for req_id, input_id in scheduler_output.free_encoder_input_ids:
            encoder_outputs = self.encoder_cache.get(req_id)
            if encoder_outputs is not None:
                encoder_outputs.pop(input_id, None)
                if not encoder_outputs:
                    self.encoder_cache.pop(req_id, None)

        # Remove the unscheduled requests from the persistent batch.
        # NOTE(woosuk): The unscheduled requests are either preempted requests
        # or running requests that are not scheduled in this step. We remove
        # them from the persistent batch but keep their cached states since
        # they will be scheduled again sometime in the future.
        scheduled_req_ids = scheduler_output.num_scheduled_tokens.keys()
        cached_req_ids = self.input_batch.req_id_to_index.keys()
        unscheduled_req_ids = cached_req_ids - scheduled_req_ids
        # NOTE(woosuk): The persistent batch optimization assumes that
        # consecutive batches contain mostly the same requests. If batches
        # have low request overlap (e.g., alternating between two distinct
        # sets of requests), this optimization becomes very inefficient.
        for req_id in unscheduled_req_ids:
            req_index = self.input_batch.remove_request(req_id)
            assert req_index is not None
            removed_req_indices.append(req_index)

        req_ids_to_add: list[str] = []
        # Add new requests to the cached states.
        for new_req_data in scheduler_output.scheduled_new_reqs:
            req_id = new_req_data.req_id
            sampling_params = new_req_data.sampling_params
            if sampling_params.sampling_type == SamplingType.RANDOM_SEED:
                generator = torch.Generator(device=self.device)
                generator.manual_seed(sampling_params.seed)
            else:
                generator = None

            self.requests[req_id] = CachedRequestState(
                req_id=req_id,
                prompt_token_ids=new_req_data.prompt_token_ids,
                prompt=new_req_data.prompt,
                mm_inputs=new_req_data.mm_inputs,
                mm_positions=new_req_data.mm_positions,
                sampling_params=sampling_params,
                generator=generator,
                block_ids=new_req_data.block_ids,
                num_computed_tokens=new_req_data.num_computed_tokens,
                output_token_ids=[],
                lora_request=new_req_data.lora_request,
            )

            req_ids_to_add.append(req_id)

        # Update the states of the running/resumed requests.
        for req_data in scheduler_output.scheduled_cached_reqs:
            req_id = req_data.req_id
            req_state = self.requests[req_id]

            # Update the cached states.
            req_state.num_computed_tokens = req_data.num_computed_tokens
            if not req_data.resumed_from_preemption:
                # Append the new blocks to the existing block IDs.
                req_state.block_ids.extend(req_data.new_block_ids)
            else:
                # The request is resumed from preemption.
                # Replace the existing block IDs with the new ones.
                req_state.block_ids = req_data.new_block_ids

            req_index = self.input_batch.req_id_to_index.get(req_id)
            if req_index is None:
                # The request is not in the persistent batch.
                # The request was either preempted and resumed later, or was not
                # scheduled in the previous step and needs to be added again.
                req_ids_to_add.append(req_id)
                continue

            # Update the persistent batch.
            self.input_batch.num_computed_tokens_cpu[req_index] = (
                req_data.num_computed_tokens)
            self.input_batch.block_table.append_row(req_data.new_block_ids,
                                                    req_index)

        # Add the new or resumed requests to the persistent batch.
        # The smaller empty indices are filled first.
        removed_req_indices = sorted(removed_req_indices, reverse=True)
        for req_id in req_ids_to_add:
            req_state = self.requests[req_id]
            if removed_req_indices:
                # Fill the empty index.
                req_index = removed_req_indices.pop()
            else:
                # Append to the end.
                req_index = None
            self.input_batch.add_request(req_state, req_index)

        # Condense the batched states if there are empty indices.
        if removed_req_indices:
            self.input_batch.condense(removed_req_indices)

        return len(unscheduled_req_ids) > 0 or len(req_ids_to_add) > 0

    def get_model(self) -> nn.Module:
        assert self.model is not None
        return self.model

    def get_kv_cache_spec(self) -> dict[str, KVCacheSpec]:
        """
        Generates the KVCacheSpec by parsing the kv cache format from each
        Attention module in the static forward context.
        Returns:
            KVCacheSpec: A dictionary mapping layer names to their KV cache
            format. Layers that do not need KV cache are not included.
        """

        forward_ctx = self.vllm_config.compilation_config.static_forward_context
        block_size = self.vllm_config.cache_config.block_size
        kv_cache_spec: dict[str, KVCacheSpec] = {}
        for layer_name, attn_module in forward_ctx.items():
            assert isinstance(attn_module, Attention)
            if attn_module.attn_type == AttentionType.DECODER:
                if attn_module.sliding_window is not None:
                    kv_cache_spec[layer_name] = SlidingWindowSpec(
                        block_size=block_size,
                        num_kv_heads=attn_module.num_kv_heads,
                        head_size=attn_module.head_size,
                        dtype=attn_module.dtype,
                        sliding_window=attn_module.sliding_window,
                        use_mla=False,
                    )
                else:
                    kv_cache_spec[layer_name] = FullAttentionSpec(
                        block_size=block_size,
                        num_kv_heads=attn_module.num_kv_heads,
                        head_size=attn_module.head_size,
                        dtype=attn_module.dtype,
                        use_mla=False,
                    )
            elif attn_module.attn_type in (AttentionType.ENCODER,
                                           AttentionType.ENCODER_ONLY):
                # encoder-only attention does not need KV cache.
                continue
            elif attn_module.attn_type == AttentionType.ENCODER_DECODER:
                raise NotImplementedError
            else:
                raise ValueError(
                    f"Unknown attention type: {attn_module.attn_type}")

        return kv_cache_spec

    def _prepare_inputs(self, scheduler_output: "SchedulerOutput"):
        total_num_scheduled_tokens = scheduler_output.total_num_scheduled_tokens
        assert total_num_scheduled_tokens > 0
        num_reqs = self.input_batch.num_reqs
        assert num_reqs > 0

        # Get the number of scheduled tokens for each request.
        num_scheduled_tokens_per_req = []
        max_num_scheduled_tokens_all_reqs = 0
        for req_id in self.input_batch.req_ids[:num_reqs]:
            assert req_id is not None
            num_tokens = scheduler_output.num_scheduled_tokens[req_id]
            num_scheduled_tokens_per_req.append(num_tokens)
            max_num_scheduled_tokens_all_reqs = max(
                max_num_scheduled_tokens_all_reqs, num_tokens)
        num_scheduled_tokens_per_req = np.array(num_scheduled_tokens_per_req,
                                                dtype=np.int32)
        assert max_num_scheduled_tokens_all_reqs > 0

        # Get request indices.
        # E.g., [2, 5, 3] -> [0, 0, 1, 1, 1, 1, 1, 2, 2, 2]
        # For each scheduled token, what are the corresponding req index.
        req_indices = np.repeat(self.arange_np[:num_reqs],
                                num_scheduled_tokens_per_req)

        # Get batched arange.
        # E.g., [2, 5, 3] -> [0, 1, 0, 1, 2, 3, 4, 0, 1, 2]
        # For each scheduled token, what is its position in corresponding req.
        arange = np.concatenate(
            [self.arange_np[:n] for n in num_scheduled_tokens_per_req])

        # Get positions.
        positions_np = self.positions_np[:total_num_scheduled_tokens]
        np.add(self.input_batch.num_computed_tokens_cpu[req_indices],
               arange,
               out=positions_np)

        # Get token indices.
        # E.g., [0, 1, 0, 1, 2, 3, 4, 0, 1, 2]
        # -> [0, 1, M, M + 1, M + 2, M + 3, M + 4, 2 * M, 2 * M + 1, 2 * M + 2]
        # where M is the max_model_len.
        token_indices = (positions_np +
                         req_indices * self.input_batch.token_ids_cpu.shape[1])

        # NOTE(woosuk): We use torch.index_select instead of np.take here
        # because torch.index_select is much faster than np.take for large
        # tensors.
        torch.index_select(self.input_batch.token_ids_cpu_tensor.flatten(),
                           0,
                           torch.from_numpy(token_indices),
                           out=self.input_ids_cpu[:total_num_scheduled_tokens])

        # Calculate the slot mapping.
        # E.g., [0, 1, 0, 1, 2, 3, 4, 0, 1, 2]
        # -> [0, 0, K, K, K + 1, K + 1, K + 2, 2 * K, 2 * K, 2 * K + 1]
        # where K is the max_num_blocks_per_req and the block size is 2.
        # NOTE(woosuk): We can't simply use `token_indices // block_size` here
        # because M (max_model_len) is not necessarily divisible by block_size.
        # req_indices: # E.g., [2, 5, 3] -> [0, 0, 1, 1, 1, 1, 1, 2, 2, 2]
        block_table_indices = (req_indices * self.max_num_blocks_per_req +
                               positions_np // self.block_size)
        # NOTE(woosuk): We use torch.index_select instead of np.take here
        # because torch.index_select is much faster than np.take for large
        # tensors.
        block_table_cpu = self.input_batch.block_table.get_cpu_tensor()
        block_numbers = block_table_cpu.flatten()[block_table_indices].numpy()
        block_offsets = positions_np % self.block_size
        np.add(block_numbers * self.block_size,
               block_offsets,
               out=self.slot_mapping_np[:total_num_scheduled_tokens])

        # Prepare the attention metadata.
        self.query_start_loc_np[0] = 0
        np.cumsum(num_scheduled_tokens_per_req,
                  out=self.query_start_loc_np[1:num_reqs + 1])
        self.query_start_loc_np[num_reqs + 1:] = 1

        self.seq_lens_np[:num_reqs] = (
            self.input_batch.num_computed_tokens_cpu[:num_reqs] +
            num_scheduled_tokens_per_req)

        # Do the padding and copy the tensors to the TPU.
        padded_total_num_scheduled_tokens = _get_padded_token_len(
            self.num_tokens_paddings, total_num_scheduled_tokens)
        # Zero out to avoid spurious values from prev iteration (last cp chunk)
        self.input_ids_cpu[
            total_num_scheduled_tokens:padded_total_num_scheduled_tokens] = 0
        self.input_ids = self.input_ids_cpu[:
                                            padded_total_num_scheduled_tokens].to(
                                                self.device)
        self.position_ids = self.positions_cpu[:
                                               padded_total_num_scheduled_tokens].to(
                                                   self.device)
        self.slot_mapping_cpu[total_num_scheduled_tokens:] = _PAD_SLOT_ID
        slot_mapping = self.slot_mapping_cpu[:
                                             padded_total_num_scheduled_tokens].to(
                                                 self.device)
        block_tables = self.block_table_cpu[:self.max_num_reqs]
        block_tables[:num_reqs, :self.max_num_blocks_per_req] = (
            self.input_batch.block_table.get_cpu_tensor()[:num_reqs])
        block_tables = block_tables.to(self.device)
        query_start_loc = self.query_start_loc_cpu[:self.max_num_reqs + 1].to(
            self.device)
        seq_lens = self.seq_lens_cpu[:self.max_num_reqs].to(self.device)

        attn_metadata = PallasMetadata(
            slot_mapping=slot_mapping,
            block_tables=block_tables,
            context_lens=seq_lens,
            query_start_loc=query_start_loc,
            num_seqs=torch.tensor([num_reqs],
                                  dtype=torch.int32,
                                  device=self.device),
        )
        # NOTE(woosuk): Due to chunked prefills, there can be at most 1 partial
        # request in the batch. While we should not sample any token from this
        # partial request, we do so for simplicity. We will ignore the sampled
        # token from the partial request.
        # TODO: Support prompt logprobs.
        padded_num_reqs = _get_padded_num_reqs_with_upper_limit(
            num_reqs, self.max_num_reqs)
        # Indices at which we sample (positions of last token in the sequence).
        # Padded to avoid recompiling when `num_reqs` varies.
        logits_indices = self.query_start_loc_cpu[1:padded_num_reqs + 1] - 1
        logits_indices = logits_indices.to(self.device)
<<<<<<< HEAD

        if self.lora_config is not None:
            # We need to respect padding when activating LoRA adapters
            padded_num_scheduled_tokens_per_req = np.copy(
                num_scheduled_tokens_per_req
            )  # Copying to avoid accidental state corruption bugs
            padded_num_scheduled_tokens_per_req[-1] += \
                padded_total_num_scheduled_tokens - total_num_scheduled_tokens

            self.set_active_loras(self.input_batch,
                                  padded_num_scheduled_tokens_per_req)
        return attn_metadata, logits_indices
=======
        return attn_metadata, logits_indices, padded_num_reqs
>>>>>>> 50a06fcf

    def _scatter_placeholders(
        self,
        embeds: torch.Tensor,
        is_embed: Optional[torch.Tensor],
    ) -> torch.Tensor:
        if is_embed is None:
            return embeds

        placeholders = embeds.new_full(
            (is_embed.shape[0], embeds.shape[-1]),
            fill_value=torch.nan,
        )
        placeholders[is_embed] = embeds
        return placeholders

    def _gather_placeholders(
        self,
        placeholders: torch.Tensor,
        is_embed: Optional[torch.Tensor],
    ) -> torch.Tensor:
        if is_embed is None:
            return placeholders

        return placeholders[is_embed]

    def _execute_mm_encoder(self, scheduler_output: "SchedulerOutput"):
        scheduled_encoder_inputs = scheduler_output.scheduled_encoder_inputs
        if not scheduled_encoder_inputs:
            return

        # Batch the multi-modal inputs.
        mm_inputs = list[MultiModalKwargs]()
        req_ids_pos = list[tuple[str, int, PlaceholderRange]]()
        for req_id, encoder_input_ids in scheduled_encoder_inputs.items():
            req_state = self.requests[req_id]

            for mm_input_id in encoder_input_ids:
                mm_inputs.append(req_state.mm_inputs[mm_input_id])
                req_ids_pos.append(
                    (req_id, mm_input_id, req_state.mm_positions[mm_input_id]))

        # Batch mm inputs as much as we can: if a request in the batch has
        # multiple modalities or a different modality than the previous one,
        # we process it separately to preserve item order.
        # FIXME(ywang96): This is a hacky way to deal with multiple modalities
        # in the same batch while still being able to benefit from batching
        # multimodal inputs. The proper solution should be reordering the
        # encoder outputs.
        grouped_mm_inputs_list = group_mm_inputs_by_modality(mm_inputs)

        encoder_outputs = []
        for grouped_mm_inputs in grouped_mm_inputs_list:
            batched_mm_inputs = MultiModalKwargs.batch(grouped_mm_inputs)
            batched_mm_inputs = MultiModalKwargs.as_kwargs(batched_mm_inputs,
                                                           device=self.device)

            # Run the encoder.
            # `curr_group_outputs` is either of the following:
            # 1. A tensor of shape (num_items, feature_size, hidden_size)
            # in case feature_size is fixed across all multimodal items.
            # 2. A list or tuple (length: num_items) of tensors, each of shape
            # (feature_size, hidden_size) in case the feature size is dynamic
            # depending on the input multimodal items.
            curr_group_outputs = self.model.get_multimodal_embeddings(
                **batched_mm_inputs)

            sanity_check_mm_encoder_outputs(
                curr_group_outputs,
                expected_num_items=len(grouped_mm_inputs),
            )

            for output in curr_group_outputs:
                encoder_outputs.append(output)

        # Cache the encoder outputs.
        for (req_id, input_id, pos_info), output in zip(
                req_ids_pos,
                encoder_outputs,
        ):
            if req_id not in self.encoder_cache:
                self.encoder_cache[req_id] = {}

            self.encoder_cache[req_id][input_id] = scatter_mm_placeholders(
                output,
                is_embed=pos_info.is_embed,
            )

    def _gather_mm_embeddings(
        self,
        scheduler_output: "SchedulerOutput",
    ) -> list[torch.Tensor]:
        mm_embeds: list[torch.Tensor] = []
        for req_id in self.input_batch.req_ids:
            num_scheduled_tokens = scheduler_output.num_scheduled_tokens[
                req_id]
            req_state = self.requests[req_id]
            num_computed_tokens = req_state.num_computed_tokens
            mm_positions = req_state.mm_positions
            for i, pos_info in enumerate(mm_positions):
                start_pos = pos_info.offset
                num_encoder_tokens = pos_info.length

                # The encoder output is needed if the two ranges overlap:
                # [num_computed_tokens,
                #  num_computed_tokens + num_scheduled_tokens) and
                # [start_pos, start_pos + num_encoder_tokens)
                if start_pos >= num_computed_tokens + num_scheduled_tokens:
                    # The encoder output is not needed in this step.
                    break
                if start_pos + num_encoder_tokens <= num_computed_tokens:
                    # The encoder output is already processed and stored
                    # in the decoder's KV cache.
                    continue

                start_idx = max(num_computed_tokens - start_pos, 0)
                end_idx = min(
                    num_computed_tokens - start_pos + num_scheduled_tokens,
                    num_encoder_tokens)
                assert start_idx < end_idx
                assert req_id in self.encoder_cache
                assert i in self.encoder_cache[req_id]
                encoder_output = self.encoder_cache[req_id][i]

                if (is_embed := pos_info.is_embed) is not None:
                    is_embed = is_embed[start_idx:end_idx]

                mm_embeds_item = gather_mm_placeholders(
                    encoder_output[start_idx:end_idx],
                    is_embed=is_embed,
                )
                mm_embeds.append(mm_embeds_item)
        return mm_embeds

    @torch.no_grad()
    def execute_model(
        self,
        scheduler_output: "SchedulerOutput",
        intermediate_tensors: Optional[IntermediateTensors] = None,
    ) -> ModelRunnerOutput:
        # Update cached state
        self._update_states(scheduler_output)
        if not scheduler_output.total_num_scheduled_tokens:
            # Return empty ModelRunnerOutput if there's no work to do.
            return EMPTY_MODEL_RUNNER_OUTPUT

        if self.is_multimodal_model:
            # Run the multimodal encoder if any.
            self._execute_mm_encoder(scheduler_output)
            mm_embeds = self._gather_mm_embeddings(scheduler_output)
        else:
            mm_embeds = []

        # Prepare inputs
        attn_metadata, logits_indices, padded_num_reqs = self._prepare_inputs(
            scheduler_output)
        if self.is_multimodal_model:
            # NOTE(woosuk): To unify token ids and soft tokens (vision
            # embeddings), we always use embeddings (rather than token ids)
            # as input to the multimodal model, even when the input is text.
            if mm_embeds:
                inputs_embeds = self.model.get_input_embeddings(
                    self.input_ids, mm_embeds)
            else:
                inputs_embeds = self.model.get_input_embeddings(self.input_ids)
            input_ids = None
        else:
            # For text-only models, we use token ids as input.
            # While it is possible to use embeddings as input just like the
            # multimodal models, it is not desirable for performance since
            # then the embedding layer is not included in the CUDA graph.
            input_ids = self.input_ids
            inputs_embeds = None
        num_reqs = self.input_batch.num_reqs
        # Run the decoder
        with set_forward_context(attn_metadata, self.vllm_config):
            hidden_states = self.model(
                input_ids=input_ids,
                positions=self.position_ids,
                inputs_embeds=inputs_embeds,
            )
        hidden_states = self.select_hidden_states(hidden_states,
                                                  logits_indices)
        tpu_sampling_metadata = TPUSupportedSamplingMetadata.\
            from_input_batch(self.input_batch, padded_num_reqs, self.device)
        selected_token_ids = self.sample_from_hidden(hidden_states,
                                                     tpu_sampling_metadata)
        # Remove padding on cpu and keep dynamic op outside of xla graph.
        selected_token_ids = selected_token_ids.cpu()[:num_reqs]

        # Update the cache state concurrently. Code above will not block until
        # we use `selected_token_ids`. Add mark_step if post-processing changes
        request_seq_lens: list[tuple[int, CachedRequestState, int]] = []
        discard_sampled_tokens_req_indices = []
        for i, req_id in zip(range(num_reqs), self.input_batch.req_ids):
            assert req_id is not None
            req_state = self.requests[req_id]
            seq_len = (req_state.num_computed_tokens +
                       scheduler_output.num_scheduled_tokens[req_id])
            if seq_len >= req_state.num_tokens:
                request_seq_lens.append((i, req_state, seq_len))
            else:
                # Ignore the sampled token from the partial request.
                # Rewind the generator state as if the token was not sampled.
                generator = self.input_batch.generators.get(i)
                if generator is not None:
                    # This relies on cuda-specific torch-internal impl details
                    generator.set_offset(generator.get_offset() - 4)

                # Record the index of the request that should not be sampled,
                # so that we could clear the sampled tokens before returning.
                discard_sampled_tokens_req_indices.append(i)

        assert all(
            req_id is not None for req_id in
            self.input_batch.req_ids[:num_reqs]), "req_ids contains None"
        req_ids = cast(list[str], self.input_batch.req_ids[:num_reqs])

        prompt_logprobs_dict: dict[str, Optional[LogprobsTensors]] = {}
        for req_id in self.input_batch.req_ids[:num_reqs]:
            prompt_logprobs_dict[req_id] = None

        max_gen_len = selected_token_ids.shape[-1]
        if max_gen_len == 1:
            valid_sampled_token_ids = selected_token_ids.tolist()

            # Mask out the sampled tokens that should not be sampled.
            # TODO: Keep in sync with gpu_model_runner.py, in particular
            #       the "else" case here
            for i in discard_sampled_tokens_req_indices:
                valid_sampled_token_ids[i].clear()

            # Append sampled tokens
            for i, req_state, seq_len in request_seq_lens:
                token_id = valid_sampled_token_ids[i][0]
                self.input_batch.token_ids_cpu[i, seq_len] = token_id
                req_state.output_token_ids.append(token_id)
                self.input_batch.num_tokens[i] += 1

        else:
            valid_mask = selected_token_ids != INVALID_TOKEN_ID
            gen_lens = valid_mask.sum(dim=1).tolist()
            valid_sampled_token_ids = [
                seq.tolist()
                for seq in selected_token_ids[valid_mask].split(gen_lens)
            ]
            self.input_batch.num_tokens[:num_reqs] += gen_lens
            for i, req_state, seq_len in request_seq_lens:
                target_slice = slice(seq_len - gen_lens[i] + 1, seq_len + 1)
                self.input_batch.token_ids_cpu[
                    i, target_slice] = valid_sampled_token_ids[i]
                req_state.output_token_ids.extend(valid_sampled_token_ids[i])

        model_runner_output = ModelRunnerOutput(
            req_ids=req_ids,
            req_id_to_index=self.input_batch.req_id_to_index,
            sampled_token_ids=valid_sampled_token_ids,
            spec_token_ids=None,
            logprobs=None,
            prompt_logprobs_dict=prompt_logprobs_dict,
        )

        # Check there are no new graphs compiled - all the graphs should be
        # captured and compiled during warm up.
        self._verify_num_xla_graphs("execute_model")

        return model_runner_output

    def load_model(self) -> None:
        self.device = self.device_config.device

        # NOTE(woosuk): While the executor assigns the TP ranks to the worker
        # process, the ranks can be different from the ranks internally assigned
        # by the xm runtime. Therefore, there is a mismatch in the rank
        # assignment between the gloo (cpu) runtime and the xm (tpu) runtime.
        # This is not a problem in linear layers because all-reduce is
        # rank-agnostic. However, it matters for all-gather as the ranks
        # determine the order of concatenating the output tensors.
        # As a workaround, we use the xm's rank assignment only when loading
        # the embedding weights.
        xm_tp_rank = xr.global_ordinal()
        with patch(
                "vllm.model_executor.layers.vocab_parallel_embedding."
                "get_tensor_model_parallel_rank",
                return_value=xm_tp_rank):
            model = get_model(vllm_config=self.vllm_config)
        if self.lora_config is not None:
            model = self.load_lora_model(model, self.model_config,
                                         self.scheduler_config,
                                         self.lora_config, self.device)
            punica_wrapper = self.lora_manager._adapter_manager.punica_wrapper
            if not self.enforce_eager:
                punica_wrapper.mark_compiled()

        # Sync all pending XLA execution during model initialization and weight
        # loading.
        xm.mark_step()
        xm.wait_device_ops()
        self.model = model
        self.sampler = TPUSampler()

    @torch.no_grad()
    def _dummy_run(self, num_tokens: int) -> None:
        if self.is_multimodal_model:
            input_ids = None
            inputs_embeds = torch.zeros((num_tokens, self.hidden_size),
                                        dtype=self.dtype,
                                        device=self.device)
        else:
            input_ids = torch.zeros((num_tokens),
                                    dtype=torch.int32,
                                    device=self.device)
            inputs_embeds = None
        actual_num_reqs = min(num_tokens, self.max_num_reqs)
        position_ids = torch.zeros(num_tokens,
                                   dtype=torch.int32,
                                   device=self.device)
        slot_mapping = torch.zeros(num_tokens,
                                   dtype=torch.int64,
                                   device=self.device)
        block_tables = torch.zeros(
            (self.max_num_reqs, self.block_table_cpu.shape[1]),
            dtype=torch.int32,
            device=self.device)
        query_lens = [1] * self.max_num_reqs
        query_start_loc = torch.cumsum(torch.tensor([0] + query_lens,
                                                    dtype=torch.int32),
                                       dim=0,
                                       dtype=torch.int32).to(self.device)
        context_lens = torch.ones((self.max_num_reqs, ),
                                  dtype=torch.int32,
                                  device=self.device)
        num_seqs = torch.tensor([actual_num_reqs],
                                dtype=torch.int32,
                                device=self.device)
        attn_metadata = PallasMetadata(
            slot_mapping=slot_mapping,
            block_tables=block_tables,
            context_lens=context_lens,
            query_start_loc=query_start_loc,
            num_seqs=num_seqs,
        )

        xm.mark_step()  # Capture tensors created when setting up

        if self.is_multimodal_model:
            torch._dynamo.mark_dynamic(inputs_embeds, 0)
        else:
            torch._dynamo.mark_dynamic(input_ids, 0)
        torch._dynamo.mark_dynamic(position_ids, 0)
        torch._dynamo.mark_dynamic(attn_metadata.slot_mapping, 0)

        with self.maybe_dummy_run_with_lora(
                self.lora_config,
                np.array([num_tokens], dtype=np.int32)), set_forward_context(
                    attn_metadata, self.vllm_config, 0):
            out = self.model(input_ids=input_ids,
                             positions=position_ids,
                             inputs_embeds=inputs_embeds)
        self._hidden_states_dtype = out.dtype

<<<<<<< HEAD
    def _set_active_loras(self, prompt_lora_mapping, token_lora_mapping,
                          lora_requests) -> None:
        xm.mark_step()  # Captures input updates
        super()._set_active_loras(prompt_lora_mapping, token_lora_mapping,
                                  lora_requests)
        xm.mark_step()  # Captures metadata updates

    def capture_model(self) -> None:
        """Compile the model."""

=======
    def _precompile_backbone(self) -> None:
>>>>>>> 50a06fcf
        logger.info("Compiling the model with different input shapes.")

        start = time.perf_counter()
        for num_tokens in self.num_tokens_paddings:
            logger.info("  -- num_tokens: %d", num_tokens)
            self._dummy_run(num_tokens)
        xm.wait_device_ops()
        end = time.perf_counter()
        logger.info("Compilation finished in in %.2f [secs].", end - start)
        self._update_num_xla_graphs("model backbone")

    def _precompile_select_hidden_states(self) -> None:
        # Compile hidden state selection function for bucketed
        # n_tokens x max_num_reqs. Graph is really small so this is fine.
        logger.info(
            "Compiling select_hidden_states with different input shapes.")
        start = time.perf_counter()
        hsize = self.model_config.get_hidden_size()
        for num_tokens in self.num_tokens_paddings:
            dummy_hidden = torch.zeros((num_tokens, hsize),
                                       device=self.device,
                                       dtype=self._hidden_states_dtype)
<<<<<<< HEAD
            # Compile for [8, 16, .., 128,.., `self.max_num_reqs`]
            while num_reqs_to_sample <= num_tokens:
                indices = torch.zeros(
                    num_reqs_to_sample,
                    dtype=torch.int32,
                    device=device,
                )
                xm.mark_step()
                sampling_meta = TPUSupportedSamplingMetadata.\
                    from_input_batch(self.input_batch, indices)
                logger.info("  -- num_tokens: %d, num_seqs: %d", num_tokens,
                            num_reqs_to_sample)

                with self.maybe_dummy_run_with_lora(
                        self.lora_config,
                        _create_dummy_scheduled_tokens(num_tokens,
                                                       num_reqs_to_sample)):
                    out = self.sample_from_hidden(dummy_hidden, sampling_meta)
                out = out.cpu()
                # Requests can't be more than tokens. But do compile for the
                # next bigger value in case num_tokens uses bucketed padding.
                if num_reqs_to_sample >= min(num_tokens, self.max_num_reqs):
                    break
                # Make sure to compile the `max_num_reqs` upper-limit case
                num_reqs_to_sample = _get_padded_num_reqs_with_upper_limit(
                    num_reqs_to_sample + 1, self.max_num_reqs)
=======
            torch._dynamo.mark_dynamic(dummy_hidden, 0)
            for num_reqs in self.num_reqs_paddings:
                indices = torch.zeros(num_reqs,
                                      dtype=torch.int32,
                                      device=self.device)
                torch._dynamo.mark_dynamic(indices, 0)
                self.select_hidden_states(dummy_hidden, indices)
            logger.info("  -- num_tokens: %d", num_tokens)
>>>>>>> 50a06fcf
        xm.wait_device_ops()
        end = time.perf_counter()
        logger.info("Compilation finished in in %.2f [secs].", end - start)
        self._update_num_xla_graphs("select_hidden_states")

    def _precompile_sample_from_hidden(self) -> None:
        logger.info("Compiling sampling with different input shapes.")
        start = time.perf_counter()
        hsize = self.model_config.get_hidden_size()
        for num_reqs in self.num_reqs_paddings:
            dummy_hidden = torch.zeros((num_reqs, hsize),
                                       device=self.device,
                                       dtype=self._hidden_states_dtype)
            # The first dimension of dummy_hidden cannot be mark_dynamic because
            # some operations in the sampler require it to be static.
            for all_greedy in [False, True]:
                generate_params_if_all_greedy = not all_greedy
                sampling_metadata = (
                    TPUSupportedSamplingMetadata.from_input_batch(
                        self.input_batch,
                        num_reqs,
                        self.device,
                        generate_params_if_all_greedy,
                    ))
                sampling_metadata.all_greedy = all_greedy
                self.sample_from_hidden(dummy_hidden, sampling_metadata)
            logger.info("  -- num_seqs: %d", num_reqs)
        xm.wait_device_ops()
        end = time.perf_counter()
        logger.info("Compilation finished in in %.2f [secs].", end - start)
        self._update_num_xla_graphs("sampling")

    def capture_model(self) -> None:
        """
        Precompile all the subgraphs with possible input shapes.
        """
        # TODO: precompile encoder
        self._precompile_backbone()
        self._precompile_select_hidden_states()
        self._precompile_sample_from_hidden()

    def initialize_kv_cache(self, kv_cache_config: KVCacheConfig) -> None:
        """
        Initialize KV cache based on `kv_cache_config`.
        Args:
            kv_cache_config: Configuration for the KV cache, including the KV
            cache size of each layer
        """
        if len(kv_cache_config.kv_cache_groups) > 1:
            raise NotImplementedError(
                "Hybrid models with more than one KV cache type are not "
                "supported yet.")

        kv_caches: dict[str, torch.Tensor] = {}

        for kv_cache_group in kv_cache_config.kv_cache_groups:
            kv_cache_spec = kv_cache_group.kv_cache_spec
            for layer_name in kv_cache_group.layer_names:
                tensor_config = kv_cache_config.tensors[layer_name]
                assert tensor_config.size % kv_cache_spec.page_size_bytes == 0
                num_blocks = tensor_config.size // kv_cache_spec.page_size_bytes
                if isinstance(kv_cache_spec, FullAttentionSpec):
                    kv_cache_shape = PallasAttentionBackend.get_kv_cache_shape(
                        num_blocks, kv_cache_spec.block_size,
                        kv_cache_spec.num_kv_heads, kv_cache_spec.head_size)
                    dtype = kv_cache_spec.dtype

                    tpu_kv_cache = torch.zeros(kv_cache_shape,
                                               dtype=dtype,
                                               device=self.device)

                    kv_caches[layer_name] = tpu_kv_cache
                else:
                    raise NotImplementedError

        bind_kv_cache(
            kv_caches,
            self.vllm_config.compilation_config.static_forward_context,
            self.kv_caches)

    def reset_dynamo_cache(self):
        if self.is_multimodal_model:
            assert hasattr(self.model, "language_model")
            compiled_model = self.model.language_model.model
        else:
            compiled_model = self.model.model
        if isinstance(compiled_model, TorchCompileWrapperWithCustomDispatcher):
            logger.info("Clear dynamo cache and cached dynamo bytecode.")
            torch._dynamo.eval_frame.remove_from_cache(
                compiled_model.original_code_object)
            compiled_model.compiled_codes.clear()

    @torch.compile(backend="openxla", fullgraph=True, dynamic=False)
    def select_hidden_states(self, hidden_states, indices_do_sample):
        return hidden_states[indices_do_sample]

    @torch.compile(backend="openxla", fullgraph=True, dynamic=False)
    def sample_from_hidden(
        self,
        sample_hidden_states: torch.Tensor,
        sampling_metadata: TPUSupportedSamplingMetadata,
    ) -> torch.Tensor:
        """
<<<<<<< HEAD
        Sample with xla-friendly function. This function is to be traced
        separately for lighter compilation overhead.
        """
        # Tensor `sample_hidden_states` is of fixed pre-compiled size.
        sample_hidden_states = \
            hidden_states[sampling_metadata.indices_do_sample]
        # SamplingMetadata here for pruning output in LogitsProcessor, disabled.
=======
        Sample with xla-friendly function. This function is to be traced 
        separately from `forward` for lighter compilation overhead.
        """
>>>>>>> 50a06fcf
        logits = self.model.compute_logits(sample_hidden_states, None)
        if sampling_metadata.all_greedy:
            out_tokens = torch.argmax(logits, dim=-1, keepdim=True)
        else:
            out_tokens = self.sampler(logits,
                                      sampling_metadata).sampled_token_ids
        return out_tokens

<<<<<<< HEAD
    def add_lora(self, lora_request: LoRARequest) -> bool:
        success = super().add_lora(lora_request)
        if not success:
            return False

        # Only compile when we see a new LoRA adapter
        logger.info("Compiling LoRA adapter %s", lora_request.path)
        start = time.perf_counter()
        xm.mark_step()

        for n in range(self.lora_config.max_loras):
            logger.info("  --lora_index %d", n)
            # Create n dummy LoRAs as padding
            lora_requests: set[LoRARequest] = {
                LoRARequest(lora_name=f"warmup_{lora_id}",
                            lora_int_id=lora_id,
                            lora_path="/not/a/real/path")
                for lora_id in range(1, n + 1)
            }
            with self.lora_manager.dummy_lora_cache():
                # Add the dummy LoRAs here so _set_active_loras doesn't try to
                # load from disk.
                for lr in lora_requests:
                    self.lora_manager.add_dummy_lora(
                        lr, rank=self.LORA_WARMUP_RANK)

            lora_requests.add(lora_request)

            self.lora_manager._apply_adapters(lora_requests)
            self.lora_manager.remove_all_adapters()

        xm.wait_device_ops()
        end = time.perf_counter()
        logger.info("Compilation finished in in %.2f [secs].", end - start)

        return True

=======
    def get_multimodal_embeddings(self, *args, **kwargs):
        return self.model.get_multimodal_embeddings(*args, **kwargs)
>>>>>>> 50a06fcf

    def get_input_embeddings(self, *args, **kwargs):
        return self.model.get_input_embeddings(*args, **kwargs)


def _get_req_paddings(min_req_size: int, max_req_size: int) -> list[int]:
    logger.info("Preparing request paddings:")
    # assert min_req_size is power of 2
    assert (min_req_size & (min_req_size - 1) == 0) and min_req_size > 0
    paddings: list = []
    num = max(MIN_NUM_SEQS, min_req_size)
    while num <= max_req_size and (len(paddings) == 0 or paddings[-1] != num):
        paddings.append(num)
        logger.info("    %d", num)
        num = _get_padded_num_reqs_with_upper_limit(num + 1, max_req_size)
    return paddings


def _get_padded_num_reqs_with_upper_limit(x: int, upper_limit: int) -> int:
    res = MIN_NUM_SEQS if x <= MIN_NUM_SEQS else 1 << (x - 1).bit_length()
    return min(res, upper_limit)


<<<<<<< HEAD
def _get_paddings(min_token_size: int, max_token_size: int,
                  padding_gap: int) -> list[int]:
    """Generate a list of padding size, starting from min_token_size,
=======
def _get_token_paddings(min_token_size: int, max_token_size: int,
                        padding_gap: int) -> list[int]:
    """Generate a list of padding size, starting from min_token_size, 
>>>>>>> 50a06fcf
    ending with a number that can cover max_token_size

    If padding_gap == 0 then:
        increase 2X each time (exponential)
    else:
        first increase the size to twice,
        then increase the padding size by padding_gap.
    """
    # assert min_token_size is power of 2
    assert (min_token_size & (min_token_size - 1) == 0) and min_token_size > 0
    paddings = []
    num = min_token_size

    if padding_gap == 0:
        logger.info("Using exponential token paddings:")
        while num <= max_token_size:
            logger.info("    %d", num)
            paddings.append(num)
            num *= 2

    else:
        logger.info("Using incremental token paddings:")
        while num <= padding_gap:
            logger.info("    %d", num)
            paddings.append(num)
            num *= 2
        num //= 2
        while num < max_token_size:
            num += padding_gap
            logger.info("    %d", num)
            paddings.append(num)

    return paddings


def _get_padded_token_len(paddings: list[int], x: int) -> int:
    """Return the first element in paddings list greater or equal to x.
    """
    index = bisect.bisect_left(paddings, x)
    assert index < len(paddings)
    return paddings[index]


def _get_padded_lora_rank(max_lora_rank: int, max_num_loras: int) -> int:
    max_num_loras += 1

    # If we have enough LoRAs to use laning without padding
    if max_lora_rank * max_num_loras >= LORA_RANK_BLOCK_SIZE:
        return max_lora_rank

    return 1 << (LORA_RANK_BLOCK_SIZE // max_num_loras).bit_length()


def _create_dummy_scheduled_tokens(total_tokens: int,
                                   num_prompts: int) -> np.ndarray:
    assert num_prompts <= total_tokens, "Expected num_prompts < total_tokens"
    base_tokens = total_tokens // num_prompts
    leftover_tokens = total_tokens % num_prompts

    tokens = np.full((num_prompts, ), base_tokens, dtype=np.int32)
    tokens[-1] += leftover_tokens

    return tokens<|MERGE_RESOLUTION|>--- conflicted
+++ resolved
@@ -186,6 +186,12 @@
             padding_gap=envs.VLLM_TPU_BUCKET_PADDING_GAP)
         self.num_reqs_paddings = _get_req_paddings(
             min_req_size=MIN_NUM_SEQS, max_req_size=self.max_num_reqs)
+
+        if self.lora_config is not None:
+            # This makes us pad at initialisation time so we can avoid padding
+            # at runtime, which introduces long stalls
+            self.lora_config.max_lora_rank = _get_padded_lora_rank(
+                self.lora_config.max_lora_rank, self.lora_config.max_loras)
 
         if self.lora_config is not None:
             # This makes us pad at initialisation time so we can avoid padding
@@ -519,7 +525,6 @@
         # Padded to avoid recompiling when `num_reqs` varies.
         logits_indices = self.query_start_loc_cpu[1:padded_num_reqs + 1] - 1
         logits_indices = logits_indices.to(self.device)
-<<<<<<< HEAD
 
         if self.lora_config is not None:
             # We need to respect padding when activating LoRA adapters
@@ -531,10 +536,7 @@
 
             self.set_active_loras(self.input_batch,
                                   padded_num_scheduled_tokens_per_req)
-        return attn_metadata, logits_indices
-=======
         return attn_metadata, logits_indices, padded_num_reqs
->>>>>>> 50a06fcf
 
     def _scatter_placeholders(
         self,
@@ -896,7 +898,6 @@
                              inputs_embeds=inputs_embeds)
         self._hidden_states_dtype = out.dtype
 
-<<<<<<< HEAD
     def _set_active_loras(self, prompt_lora_mapping, token_lora_mapping,
                           lora_requests) -> None:
         xm.mark_step()  # Captures input updates
@@ -904,12 +905,7 @@
                                   lora_requests)
         xm.mark_step()  # Captures metadata updates
 
-    def capture_model(self) -> None:
-        """Compile the model."""
-
-=======
     def _precompile_backbone(self) -> None:
->>>>>>> 50a06fcf
         logger.info("Compiling the model with different input shapes.")
 
         start = time.perf_counter()
@@ -932,34 +928,6 @@
             dummy_hidden = torch.zeros((num_tokens, hsize),
                                        device=self.device,
                                        dtype=self._hidden_states_dtype)
-<<<<<<< HEAD
-            # Compile for [8, 16, .., 128,.., `self.max_num_reqs`]
-            while num_reqs_to_sample <= num_tokens:
-                indices = torch.zeros(
-                    num_reqs_to_sample,
-                    dtype=torch.int32,
-                    device=device,
-                )
-                xm.mark_step()
-                sampling_meta = TPUSupportedSamplingMetadata.\
-                    from_input_batch(self.input_batch, indices)
-                logger.info("  -- num_tokens: %d, num_seqs: %d", num_tokens,
-                            num_reqs_to_sample)
-
-                with self.maybe_dummy_run_with_lora(
-                        self.lora_config,
-                        _create_dummy_scheduled_tokens(num_tokens,
-                                                       num_reqs_to_sample)):
-                    out = self.sample_from_hidden(dummy_hidden, sampling_meta)
-                out = out.cpu()
-                # Requests can't be more than tokens. But do compile for the
-                # next bigger value in case num_tokens uses bucketed padding.
-                if num_reqs_to_sample >= min(num_tokens, self.max_num_reqs):
-                    break
-                # Make sure to compile the `max_num_reqs` upper-limit case
-                num_reqs_to_sample = _get_padded_num_reqs_with_upper_limit(
-                    num_reqs_to_sample + 1, self.max_num_reqs)
-=======
             torch._dynamo.mark_dynamic(dummy_hidden, 0)
             for num_reqs in self.num_reqs_paddings:
                 indices = torch.zeros(num_reqs,
@@ -968,7 +936,6 @@
                 torch._dynamo.mark_dynamic(indices, 0)
                 self.select_hidden_states(dummy_hidden, indices)
             logger.info("  -- num_tokens: %d", num_tokens)
->>>>>>> 50a06fcf
         xm.wait_device_ops()
         end = time.perf_counter()
         logger.info("Compilation finished in in %.2f [secs].", end - start)
@@ -994,7 +961,10 @@
                         generate_params_if_all_greedy,
                     ))
                 sampling_metadata.all_greedy = all_greedy
-                self.sample_from_hidden(dummy_hidden, sampling_metadata)
+                with self.maybe_dummy_run_with_lora(
+                        self.lora_config, np.array([num_reqs],
+                                                   dtype=np.int32)):
+                    self.sample_from_hidden(dummy_hidden, sampling_metadata)
             logger.info("  -- num_seqs: %d", num_reqs)
         xm.wait_device_ops()
         end = time.perf_counter()
@@ -1072,19 +1042,9 @@
         sampling_metadata: TPUSupportedSamplingMetadata,
     ) -> torch.Tensor:
         """
-<<<<<<< HEAD
-        Sample with xla-friendly function. This function is to be traced
-        separately for lighter compilation overhead.
-        """
-        # Tensor `sample_hidden_states` is of fixed pre-compiled size.
-        sample_hidden_states = \
-            hidden_states[sampling_metadata.indices_do_sample]
-        # SamplingMetadata here for pruning output in LogitsProcessor, disabled.
-=======
         Sample with xla-friendly function. This function is to be traced 
         separately from `forward` for lighter compilation overhead.
         """
->>>>>>> 50a06fcf
         logits = self.model.compute_logits(sample_hidden_states, None)
         if sampling_metadata.all_greedy:
             out_tokens = torch.argmax(logits, dim=-1, keepdim=True)
@@ -1093,7 +1053,12 @@
                                       sampling_metadata).sampled_token_ids
         return out_tokens
 
-<<<<<<< HEAD
+    def get_multimodal_embeddings(self, *args, **kwargs):
+        return self.model.get_multimodal_embeddings(*args, **kwargs)
+
+    def get_input_embeddings(self, *args, **kwargs):
+        return self.model.get_input_embeddings(*args, **kwargs)
+
     def add_lora(self, lora_request: LoRARequest) -> bool:
         success = super().add_lora(lora_request)
         if not success:
@@ -1131,14 +1096,6 @@
 
         return True
 
-=======
-    def get_multimodal_embeddings(self, *args, **kwargs):
-        return self.model.get_multimodal_embeddings(*args, **kwargs)
->>>>>>> 50a06fcf
-
-    def get_input_embeddings(self, *args, **kwargs):
-        return self.model.get_input_embeddings(*args, **kwargs)
-
 
 def _get_req_paddings(min_req_size: int, max_req_size: int) -> list[int]:
     logger.info("Preparing request paddings:")
@@ -1158,15 +1115,9 @@
     return min(res, upper_limit)
 
 
-<<<<<<< HEAD
-def _get_paddings(min_token_size: int, max_token_size: int,
-                  padding_gap: int) -> list[int]:
-    """Generate a list of padding size, starting from min_token_size,
-=======
 def _get_token_paddings(min_token_size: int, max_token_size: int,
                         padding_gap: int) -> list[int]:
     """Generate a list of padding size, starting from min_token_size, 
->>>>>>> 50a06fcf
     ending with a number that can cover max_token_size
 
     If padding_gap == 0 then:
