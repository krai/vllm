--- conflicted
+++ resolved
@@ -257,9 +257,7 @@
 
             if fall_back_to_pt:
                 allow_patterns += ["*.pt"]
-
-<<<<<<< HEAD
-=======
+                
         if allow_patterns_overrides is not None:
             allow_patterns = allow_patterns_overrides
 
@@ -288,7 +286,6 @@
             # safetensors file. Using both breaks.
             # Here, we download the `model.safetensors.index.json` and filter
             # any files not found in the index.
->>>>>>> 2079e43b
             if not is_local:
                 hf_folder = download_weights_from_hf(
                     model_name_or_path,
