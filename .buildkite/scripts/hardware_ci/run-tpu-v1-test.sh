#!/bin/bash

set -xue

# Build the docker image.
docker build -f docker/Dockerfile.tpu -t vllm-tpu .

# Set up cleanup.
remove_docker_container() { docker rm -f tpu-test || true; }
trap remove_docker_container EXIT
# Remove the container that might not be cleaned up in the previous run.
remove_docker_container

# For HF_TOKEN.
source /etc/environment
# Run a simple end-to-end example.
docker run --privileged --net host --shm-size=16G -it \
    -e "HF_TOKEN=$HF_TOKEN" --name tpu-test \
    vllm-tpu /bin/bash -c "python3 -m pip install git+https://github.com/thuml/depyf.git \
    && python3 -m pip install pytest pytest-asyncio tpu-info \
    && python3 -m pip install lm_eval[api]==0.4.4 \
    && export VLLM_XLA_CACHE_PATH= \
    && export VLLM_USE_V1=1 \
    && export VLLM_XLA_CHECK_RECOMPILATION=1 \
    && echo HARDWARE \
    && tpu-info \
    && echo TEST_0 \
    && pytest -v -s /workspace/vllm/tests/v1/tpu/test_perf.py \
    && echo TEST_1 \
    && pytest -v -s /workspace/vllm/tests/tpu/test_compilation.py \
    && echo TEST_2 \
    && pytest -v -s /workspace/vllm/tests/v1/tpu/test_basic.py \
    && echo TEST_3 \
    && pytest -v -s /workspace/vllm/tests/entrypoints/llm/test_accuracy.py::test_lm_eval_accuracy_v1_engine \
    && echo TEST_4 \
    && pytest -s -v /workspace/vllm/tests/tpu/test_quantization_accuracy.py \
    && echo TEST_5 \
    && python3 /workspace/vllm/examples/offline_inference/tpu.py \
    && echo TEST_6 \
    && pytest -s -v /workspace/vllm/tests/v1/tpu/worker/test_tpu_model_runner.py \
    && echo TEST_7 \
    && pytest -s -v /workspace/vllm/tests/v1/tpu/test_sampler.py \
    && echo TEST_8 \
    && pytest -s -v /workspace/vllm/tests/v1/tpu/test_topk_topp_sampler.py \
    && echo TEST_9 \
    && pytest -s -v /workspace/vllm/tests/v1/tpu/test_multimodal.py \
    && echo TEST_10 \
    && pytest -s -v /workspace/vllm/tests/v1/tpu/test_pallas.py \
    && echo TEST_11 \
<<<<<<< HEAD
    && pytest -s -v /workspace/vllm/tests/v1/entrypoints/llm/test_struct_output_generate.py"
    
    # Disable the TPU LoRA tests until the feature is activated
    # && echo TEST_12 \
    # && pytest -s -v /workspace/vllm/tests/tpu/lora/" \
=======
    && pytest -s -v /workspace/vllm/tests/v1/entrypoints/llm/test_struct_output_generate.py \
    && echo TEST_12 \
    && pytest -s -v /workspace/vllm/tests/tpu/test_moe_pallas.py" \
>>>>>>> 7377dd03


# TODO: This test fails because it uses RANDOM_SEED sampling
# && VLLM_USE_V1=1 pytest -v -s /workspace/vllm/tests/tpu/test_custom_dispatcher.py \<|MERGE_RESOLUTION|>--- conflicted
+++ resolved
@@ -47,17 +47,12 @@
     && echo TEST_10 \
     && pytest -s -v /workspace/vllm/tests/v1/tpu/test_pallas.py \
     && echo TEST_11 \
-<<<<<<< HEAD
-    && pytest -s -v /workspace/vllm/tests/v1/entrypoints/llm/test_struct_output_generate.py"
-    
-    # Disable the TPU LoRA tests until the feature is activated
-    # && echo TEST_12 \
-    # && pytest -s -v /workspace/vllm/tests/tpu/lora/" \
-=======
     && pytest -s -v /workspace/vllm/tests/v1/entrypoints/llm/test_struct_output_generate.py \
     && echo TEST_12 \
     && pytest -s -v /workspace/vllm/tests/tpu/test_moe_pallas.py" \
->>>>>>> 7377dd03
+    # Disable the TPU LoRA tests until the feature is activated
+    # && echo TEST_13 \
+    # && pytest -s -v /workspace/vllm/tests/tpu/lora/" \
 
 
 # TODO: This test fails because it uses RANDOM_SEED sampling
