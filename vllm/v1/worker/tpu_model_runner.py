# SPDX-License-Identifier: Apache-2.0
import bisect
import time
from typing import TYPE_CHECKING, Optional, cast
from unittest.mock import patch

import numpy as np
import torch
import torch.distributed
import torch.nn as nn
# TPU XLA related
import torch_xla.core.xla_model as xm
import torch_xla.runtime as xr

import vllm.envs as envs
from vllm.attention.backends.abstract import AttentionType
from vllm.attention.layer import Attention
from vllm.config import VllmConfig
from vllm.forward_context import set_forward_context
from vllm.logger import init_logger
from vllm.model_executor.model_loader import get_model
from vllm.multimodal import MULTIMODAL_REGISTRY, MultiModalKwargs
from vllm.multimodal.utils import group_mm_inputs_by_modality
from vllm.sampling_params import SamplingType
from vllm.sequence import IntermediateTensors
from vllm.utils import LayerBlockType, cdiv, is_pin_memory_available
from vllm.v1.attention.backends.pallas import (NUM_KV_PAGES_PER_BLOCK,
                                               PallasAttentionBackend,
                                               PallasMetadata)
from vllm.v1.core.encoder_cache_manager import compute_encoder_budget
from vllm.v1.kv_cache_interface import (FullAttentionSpec, KVCacheConfig,
                                        KVCacheSpec, SlidingWindowSpec)
from vllm.v1.outputs import (EMPTY_MODEL_RUNNER_OUTPUT, LogprobsTensors,
                             ModelRunnerOutput, SamplerOutput)
from vllm.v1.sample.tpu.metadata import TPUSupportedSamplingMetadata
from vllm.v1.sample.tpu.sampler import Sampler as TPUSampler
from vllm.v1.utils import bind_kv_cache
from vllm.v1.worker.gpu_input_batch import CachedRequestState, InputBatch
from vllm.v1.worker.lora_model_runner_mixin import LoRAModelRunnerMixin

from .utils import sanity_check_mm_encoder_outputs

if TYPE_CHECKING:
    from vllm.v1.core.sched.output import SchedulerOutput

logger = init_logger(__name__)

# Here we utilize the behavior that out-of-bound index is ignored.
# FIXME(woosuk): Find a more reliable way to prevent possible bugs.
_PAD_SLOT_ID = 1_000_000_000
INVALID_TOKEN_ID = -1
# Smallest output size
MIN_NUM_SEQS = 8


class TPUModelRunner(LoRAModelRunnerMixin):

    def __init__(
        self,
        vllm_config: VllmConfig,
        device: torch.device,
    ):
        self.vllm_config = vllm_config
        self.model_config = vllm_config.model_config
        self.cache_config = vllm_config.cache_config
        self.lora_config = vllm_config.lora_config
        self.load_config = vllm_config.load_config
        self.parallel_config = vllm_config.parallel_config
        self.scheduler_config = vllm_config.scheduler_config
        self.speculative_config = vllm_config.speculative_config
        self.prompt_adapter_config = vllm_config.prompt_adapter_config
        self.observability_config = vllm_config.observability_config
        self.device_config = vllm_config.device_config

        model_config = self.model_config
        cache_config = self.cache_config
        scheduler_config = self.scheduler_config
        parallel_config = self.parallel_config
        self.device = device
        self.check_recompilation = envs.VLLM_XLA_CHECK_RECOMPILATION

        self.enforce_eager = model_config.enforce_eager

        self.num_xla_graphs = 0
        self._update_num_xla_graphs("init")

        self.pin_memory = is_pin_memory_available()
        self.dtype = self.model_config.dtype
        self._hidden_states_dtype = self.dtype

        self.is_multimodal_model = model_config.is_multimodal_model
        self.sliding_window = model_config.get_sliding_window()
        self.block_size = cache_config.block_size
        self.max_model_len = model_config.max_model_len
        self.max_num_blocks_per_req = cdiv(self.max_model_len, self.block_size)
        self.max_num_tokens = scheduler_config.max_num_batched_tokens
        # InputBatch needs to work with sampling tensors greater than padding
        # to avoid dynamic shapes. Also, avoid suboptimal alignment.
        self.max_num_reqs = max(scheduler_config.max_num_seqs, MIN_NUM_SEQS)

        # Model-related.
        self.num_attn_layers = model_config.get_num_layers_by_block_type(
            parallel_config, LayerBlockType.attention)
        self.num_query_heads = model_config.get_num_attention_heads(
            parallel_config)
        self.num_kv_heads = model_config.get_num_kv_heads(parallel_config)
        self.head_size = model_config.get_head_size()
        self.hidden_size = model_config.get_hidden_size()

        # Multi-modal data support
        self.mm_registry = MULTIMODAL_REGISTRY
        self.uses_mrope = model_config.uses_mrope
        # TODO: Support M-RoPE (e.g, Qwen2-VL)
        assert not self.uses_mrope, "TPU does not support M-RoPE yet."

        encoder_compute_budget, encoder_cache_size = compute_encoder_budget(
            model_config=model_config,
            scheduler_config=scheduler_config,
            mm_registry=self.mm_registry,
        )
        self.max_num_encoder_input_tokens = encoder_compute_budget
        self.encoder_cache_size = encoder_cache_size

        # Lazy initialization
        # self.model: nn.Module  # Set after load_model
        self.kv_caches: list[torch.Tensor] = []
        # req_id -> (input_id -> encoder_output)
        self.encoder_cache: dict[str, dict[int, torch.Tensor]] = {}

        # Request states.
        self.requests: dict[str, CachedRequestState] = {}
        # Persistent batch.
        self.input_batch = InputBatch(
            max_num_reqs=self.max_num_reqs,
            max_model_len=self.max_model_len,
            max_num_blocks_per_req=self.max_num_blocks_per_req,
            device=self.device,
            pin_memory=self.pin_memory,
            vocab_size=model_config.get_vocab_size(),
        )

        # Cached torch/numpy tensor
        # The pytorch tensor and numpy array share the same buffer.
        # Sometimes the numpy op is faster so we create both.
        self.input_ids_cpu = torch.zeros(self.max_num_tokens,
                                         dtype=torch.int32,
                                         device="cpu")
        self.input_ids_np = self.input_ids_cpu.numpy()

        self.positions_cpu = torch.zeros(self.max_num_tokens,
                                         dtype=torch.int32,
                                         device="cpu")
        self.positions_np = self.positions_cpu.numpy()

        self.slot_mapping_cpu = torch.zeros(self.max_num_tokens,
                                            dtype=torch.int64,
                                            device="cpu")
        self.slot_mapping_np = self.slot_mapping_cpu.numpy()

        padded_max_num_blocks_per_req = _get_padded_number(
            self.max_num_blocks_per_req, NUM_KV_PAGES_PER_BLOCK)
        self.block_table_cpu = torch.zeros(
            (self.max_num_tokens, padded_max_num_blocks_per_req),
            dtype=self.input_batch.block_table.get_cpu_tensor().dtype,
            device="cpu")

        self.query_start_loc_cpu = torch.zeros(self.max_num_tokens + 1,
                                               dtype=torch.int32,
                                               device="cpu",
                                               pin_memory=self.pin_memory)
        self.query_start_loc_np = self.query_start_loc_cpu.numpy()

        self.seq_lens_cpu = torch.zeros(self.max_num_tokens,
                                        dtype=torch.int32,
                                        device="cpu",
                                        pin_memory=self.pin_memory)
        self.seq_lens_np = self.seq_lens_cpu.numpy()

        # Range tensor with values [0 .. self.max_num_tokens - 1].
        # Used to initialize positions / context_lens / seq_lens
        self.arange_np = np.arange(self.max_num_tokens, dtype=np.int32)
        self.num_tokens_paddings = _get_paddings(
            min_token_size=16,
            max_token_size=self.max_num_tokens,
            padding_gap=envs.VLLM_TPU_BUCKET_PADDING_GAP)

<<<<<<< HEAD
        if self.lora_config is not None:
            # This makes us pad at initialisation time so we can avoid padding
            # at runtime, which introduces long stalls
            self.lora_config.max_lora_rank = _get_padded_lora_rank(
                self.lora_config.max_lora_rank, self.lora_config.max_loras)
=======
    def _update_num_xla_graphs(self, case_str):
        check_comp = self.check_recompilation and not self.enforce_eager
        if not check_comp:
            return

        total_cached_graphs = xr.get_num_cached_compilation_graph()
        new_compiled_graphs = total_cached_graphs - self.num_xla_graphs
        if new_compiled_graphs == 0:
            return

        logger.info("Add new %d compiled XLA graphs due to %s",
                    new_compiled_graphs, case_str)
        self.num_xla_graphs += new_compiled_graphs

    def _verify_num_xla_graphs(self, case_str):
        check_comp = self.check_recompilation and not self.enforce_eager
        if not check_comp:
            return

        curr_cached_graph = xr.get_num_cached_compilation_graph()
        assert self.num_xla_graphs == curr_cached_graph, (
            "Recompilation after warm up is detected during {}."
            " num_xla_graphs = {} curr_cached_graph = {}".format(
                case_str, self.num_xla_graphs, curr_cached_graph))
>>>>>>> 9fb50b9b

    def _update_states(self, scheduler_output: "SchedulerOutput") -> bool:
        """Update the cached states and the persistent batch with the scheduler
        output.

        The updated states are used by the `_prepare_inputs` function to create
        the input GPU tensors for the model.

        Returns:
            True if there is a new/resumed/paused/finished request.
            If False, we can skip copying SamplingMetadata to the GPU.
        """
        # Remove finished requests from the cached states.
        for req_id in scheduler_output.finished_req_ids:
            self.requests.pop(req_id, None)
            self.encoder_cache.pop(req_id, None)

        # Remove the finished requests from the persistent batch.
        # NOTE(woosuk): There could be an edge case where finished_req_ids and
        # scheduled_req_ids overlap. This happens when a request is aborted and
        # then resubmitted with the same ID. In this case, we treat them as two
        # distinct requests - clearing the cached states for the first request
        # and handling the second as a new request.
        removed_req_indices: list[int] = []
        for req_id in scheduler_output.finished_req_ids:
            req_index = self.input_batch.remove_request(req_id)
            if req_index is not None:
                removed_req_indices.append(req_index)

        # Free the cached encoder outputs.
        for req_id, input_id in scheduler_output.free_encoder_input_ids:
            encoder_outputs = self.encoder_cache.get(req_id)
            if encoder_outputs is not None:
                encoder_outputs.pop(input_id, None)
                if not encoder_outputs:
                    self.encoder_cache.pop(req_id, None)

        # Remove the unscheduled requests from the persistent batch.
        # NOTE(woosuk): The unscheduled requests are either preempted requests
        # or running requests that are not scheduled in this step. We remove
        # them from the persistent batch but keep their cached states since
        # they will be scheduled again sometime in the future.
        scheduled_req_ids = scheduler_output.num_scheduled_tokens.keys()
        cached_req_ids = self.input_batch.req_id_to_index.keys()
        unscheduled_req_ids = cached_req_ids - scheduled_req_ids
        # NOTE(woosuk): The persistent batch optimization assumes that
        # consecutive batches contain mostly the same requests. If batches
        # have low request overlap (e.g., alternating between two distinct
        # sets of requests), this optimization becomes very inefficient.
        for req_id in unscheduled_req_ids:
            req_index = self.input_batch.remove_request(req_id)
            assert req_index is not None
            removed_req_indices.append(req_index)

        req_ids_to_add: list[str] = []
        # Add new requests to the cached states.
        for new_req_data in scheduler_output.scheduled_new_reqs:
            req_id = new_req_data.req_id
            sampling_params = new_req_data.sampling_params
            if sampling_params.sampling_type == SamplingType.RANDOM_SEED:
                generator = torch.Generator(device=self.device)
                generator.manual_seed(sampling_params.seed)
            else:
                generator = None

            self.requests[req_id] = CachedRequestState(
                req_id=req_id,
                prompt_token_ids=new_req_data.prompt_token_ids,
                prompt=new_req_data.prompt,
                mm_inputs=new_req_data.mm_inputs,
                mm_positions=new_req_data.mm_positions,
                sampling_params=sampling_params,
                generator=generator,
                block_ids=new_req_data.block_ids,
                num_computed_tokens=new_req_data.num_computed_tokens,
                output_token_ids=[],
                lora_request=new_req_data.lora_request,
            )

            req_ids_to_add.append(req_id)

        # Update the states of the running/resumed requests.
        for req_data in scheduler_output.scheduled_cached_reqs:
            req_id = req_data.req_id
            req_state = self.requests[req_id]

            # Update the cached states.
            req_state.num_computed_tokens = req_data.num_computed_tokens
            if not req_data.resumed_from_preemption:
                # Append the new blocks to the existing block IDs.
                req_state.block_ids.extend(req_data.new_block_ids)
            else:
                # The request is resumed from preemption.
                # Replace the existing block IDs with the new ones.
                req_state.block_ids = req_data.new_block_ids

            req_index = self.input_batch.req_id_to_index.get(req_id)
            if req_index is None:
                # The request is not in the persistent batch.
                # The request was either preempted and resumed later, or was not
                # scheduled in the previous step and needs to be added again.
                req_ids_to_add.append(req_id)
                continue

            # Update the persistent batch.
            self.input_batch.num_computed_tokens_cpu[req_index] = (
                req_data.num_computed_tokens)
            self.input_batch.block_table.append_row(req_data.new_block_ids,
                                                    req_index)

        # Add the new or resumed requests to the persistent batch.
        # The smaller empty indices are filled first.
        removed_req_indices = sorted(removed_req_indices, reverse=True)
        for req_id in req_ids_to_add:
            req_state = self.requests[req_id]
            if removed_req_indices:
                # Fill the empty index.
                req_index = removed_req_indices.pop()
            else:
                # Append to the end.
                req_index = None
            self.input_batch.add_request(req_state, req_index)

        # Condense the batched states if there are empty indices.
        if removed_req_indices:
            self.input_batch.condense(removed_req_indices)

        return len(unscheduled_req_ids) > 0 or len(req_ids_to_add) > 0

    def get_model(self) -> nn.Module:
        assert self.model is not None
        return self.model

    def get_kv_cache_spec(self) -> dict[str, KVCacheSpec]:
        """
        Generates the KVCacheSpec by parsing the kv cache format from each
        Attention module in the static forward context.
        Returns:
            KVCacheSpec: A dictionary mapping layer names to their KV cache
            format. Layers that do not need KV cache are not included.
        """

        forward_ctx = self.vllm_config.compilation_config.static_forward_context
        block_size = self.vllm_config.cache_config.block_size
        kv_cache_spec: dict[str, KVCacheSpec] = {}
        for layer_name, attn_module in forward_ctx.items():
            assert isinstance(attn_module, Attention)
            if attn_module.attn_type == AttentionType.DECODER:
                if attn_module.sliding_window is not None:
                    kv_cache_spec[layer_name] = SlidingWindowSpec(
                        block_size=block_size,
                        num_kv_heads=attn_module.num_kv_heads,
                        head_size=attn_module.head_size,
                        dtype=attn_module.dtype,
                        sliding_window=attn_module.sliding_window,
                        use_mla=False,
                    )
                else:
                    kv_cache_spec[layer_name] = FullAttentionSpec(
                        block_size=block_size,
                        num_kv_heads=attn_module.num_kv_heads,
                        head_size=attn_module.head_size,
                        dtype=attn_module.dtype,
                        use_mla=False,
                    )
            elif attn_module.attn_type in (AttentionType.ENCODER,
                                           AttentionType.ENCODER_ONLY):
                # encoder-only attention does not need KV cache.
                continue
            elif attn_module.attn_type == AttentionType.ENCODER_DECODER:
                raise NotImplementedError
            else:
                raise ValueError(
                    f"Unknown attention type: {attn_module.attn_type}")

        return kv_cache_spec

    def _prepare_inputs(self, scheduler_output: "SchedulerOutput"):
        total_num_scheduled_tokens = scheduler_output.total_num_scheduled_tokens
        assert total_num_scheduled_tokens > 0
        num_reqs = self.input_batch.num_reqs
        assert num_reqs > 0

        # Get the number of scheduled tokens for each request.
        num_scheduled_tokens_per_req = []
        max_num_scheduled_tokens_all_reqs = 0
        for req_id in self.input_batch.req_ids[:num_reqs]:
            assert req_id is not None
            num_tokens = scheduler_output.num_scheduled_tokens[req_id]
            num_scheduled_tokens_per_req.append(num_tokens)
            max_num_scheduled_tokens_all_reqs = max(
                max_num_scheduled_tokens_all_reqs, num_tokens)
        num_scheduled_tokens_per_req = np.array(num_scheduled_tokens_per_req,
                                                dtype=np.int32)
        assert max_num_scheduled_tokens_all_reqs > 0

        # Get request indices.
        # E.g., [2, 5, 3] -> [0, 0, 1, 1, 1, 1, 1, 2, 2, 2]
        # For each scheduled token, what are the corresponding req index.
        req_indices = np.repeat(self.arange_np[:num_reqs],
                                num_scheduled_tokens_per_req)

        # Get batched arange.
        # E.g., [2, 5, 3] -> [0, 1, 0, 1, 2, 3, 4, 0, 1, 2]
        # For each scheduled token, what is its position in corresponding req.
        arange = np.concatenate(
            [self.arange_np[:n] for n in num_scheduled_tokens_per_req])

        # Get positions.
        positions_np = self.positions_np[:total_num_scheduled_tokens]
        np.add(self.input_batch.num_computed_tokens_cpu[req_indices],
               arange,
               out=positions_np)

        # Get token indices.
        # E.g., [0, 1, 0, 1, 2, 3, 4, 0, 1, 2]
        # -> [0, 1, M, M + 1, M + 2, M + 3, M + 4, 2 * M, 2 * M + 1, 2 * M + 2]
        # where M is the max_model_len.
        token_indices = (positions_np +
                         req_indices * self.input_batch.token_ids_cpu.shape[1])

        # NOTE(woosuk): We use torch.index_select instead of np.take here
        # because torch.index_select is much faster than np.take for large
        # tensors.
        torch.index_select(self.input_batch.token_ids_cpu_tensor.flatten(),
                           0,
                           torch.from_numpy(token_indices),
                           out=self.input_ids_cpu[:total_num_scheduled_tokens])

        # Calculate the slot mapping.
        # E.g., [0, 1, 0, 1, 2, 3, 4, 0, 1, 2]
        # -> [0, 0, K, K, K + 1, K + 1, K + 2, 2 * K, 2 * K, 2 * K + 1]
        # where K is the max_num_blocks_per_req and the block size is 2.
        # NOTE(woosuk): We can't simply use `token_indices // block_size` here
        # because M (max_model_len) is not necessarily divisible by block_size.
        # req_indices: # E.g., [2, 5, 3] -> [0, 0, 1, 1, 1, 1, 1, 2, 2, 2]
        block_table_indices = (req_indices * self.max_num_blocks_per_req +
                               positions_np // self.block_size)
        # NOTE(woosuk): We use torch.index_select instead of np.take here
        # because torch.index_select is much faster than np.take for large
        # tensors.
        block_table_cpu = self.input_batch.block_table.get_cpu_tensor()
        block_numbers = block_table_cpu.flatten()[block_table_indices].numpy()
        block_offsets = positions_np % self.block_size
        np.add(block_numbers * self.block_size,
               block_offsets,
               out=self.slot_mapping_np[:total_num_scheduled_tokens])

        # Prepare the attention metadata.
        self.query_start_loc_np[0] = 0
        np.cumsum(num_scheduled_tokens_per_req,
                  out=self.query_start_loc_np[1:num_reqs + 1])
        self.query_start_loc_np[num_reqs + 1:] = 1

        self.seq_lens_np[:num_reqs] = (
            self.input_batch.num_computed_tokens_cpu[:num_reqs] +
            num_scheduled_tokens_per_req)

        # Do the padding and copy the tensors to the TPU.
        padded_total_num_scheduled_tokens = _get_padded_token_len(
            self.num_tokens_paddings, total_num_scheduled_tokens)
        # Zero out to avoid spurious values from prev iteration (last cp chunk)
        self.input_ids_cpu[
            total_num_scheduled_tokens:padded_total_num_scheduled_tokens] = 0
        self.input_ids = self.input_ids_cpu[:
                                            padded_total_num_scheduled_tokens].to(
                                                self.device)
        self.position_ids = self.positions_cpu[:
                                               padded_total_num_scheduled_tokens].to(
                                                   self.device)
        self.slot_mapping_cpu[total_num_scheduled_tokens:] = _PAD_SLOT_ID
        slot_mapping = self.slot_mapping_cpu[:
                                             padded_total_num_scheduled_tokens].to(
                                                 self.device)
        block_tables = self.block_table_cpu[:self.max_num_reqs]
        block_tables[:num_reqs, :self.max_num_blocks_per_req] = (
            self.input_batch.block_table.get_cpu_tensor()[:num_reqs])
        block_tables = block_tables.to(self.device)
        query_start_loc = self.query_start_loc_cpu[:self.max_num_reqs + 1].to(
            self.device)
        seq_lens = self.seq_lens_cpu[:self.max_num_reqs].to(self.device)

        if self.lora_config is not None:
            # We need to respect padding when activating LoRA adapters
            padded_num_scheduled_tokens_per_req = np.copy(
                num_scheduled_tokens_per_req
            )  # Copying to avoid accidental state corruption bugs
            padded_num_scheduled_tokens_per_req[-1] += \
                padded_total_num_scheduled_tokens - total_num_scheduled_tokens

            self.set_active_loras(self.input_batch,
                                  padded_num_scheduled_tokens_per_req)

        attn_metadata = PallasMetadata(
            slot_mapping=slot_mapping,
            block_tables=block_tables,
            context_lens=seq_lens,
            query_start_loc=query_start_loc,
            num_seqs=torch.tensor([num_reqs],
                                  dtype=torch.int32,
                                  device=self.device),
        )
        # NOTE(woosuk): Due to chunked prefills, there can be at most 1 partial
        # request in the batch. While we should not sample any token from this
        # partial request, we do so for simplicity. We will ignore the sampled
        # token from the partial request.
        # TODO: Support prompt logprobs.
        padded_num_reqs = _get_padded_num_reqs_with_upper_limit(
            num_reqs, self.max_num_reqs)
        # Indices at which we sample (positions of last token in the sequence).
        # Padded to avoid recompiling when `num_reqs` varies.
        logits_indices = self.query_start_loc_cpu[1:padded_num_reqs + 1] - 1
        logits_indices = logits_indices.to(self.device)
        return attn_metadata, logits_indices

    def _execute_encoder(self, scheduler_output: "SchedulerOutput"):
        scheduled_encoder_inputs = scheduler_output.scheduled_encoder_inputs
        if not scheduled_encoder_inputs:
            return

        # Batch the multi-modal inputs.
        mm_inputs: list[MultiModalKwargs] = []
        req_input_ids: list[tuple[str, int]] = []
        for req_id, encoder_input_ids in scheduled_encoder_inputs.items():
            req_state = self.requests[req_id]
            for input_id in encoder_input_ids:
                mm_inputs.append(req_state.mm_inputs[input_id])
                req_input_ids.append((req_id, input_id))

        # Batch mm inputs as much as we can: if a request in the batch has
        # multiple modalities or a different modality than the previous one,
        # we process it separately to preserve item order.
        # FIXME(ywang96): This is a hacky way to deal with multiple modalities
        # in the same batch while still being able to benefit from batching
        # multimodal inputs. The proper solution should be reordering the
        # encoder outputs.
        grouped_mm_inputs_list = group_mm_inputs_by_modality(mm_inputs)

        encoder_outputs = []
        for grouped_mm_inputs in grouped_mm_inputs_list:
            batched_mm_inputs = MultiModalKwargs.batch(grouped_mm_inputs)
            batched_mm_inputs = MultiModalKwargs.as_kwargs(batched_mm_inputs,
                                                           device=self.device)

            # Run the encoder.
            # `curr_group_outputs` is either of the following:
            # 1. A tensor of shape (num_items, feature_size, hidden_size)
            # in case feature_size is fixed across all multimodal items.
            # 2. A list or tuple (length: num_items) of tensors, each of shape
            # (feature_size, hidden_size) in case the feature size is dynamic
            # depending on the input multimodal items.
            curr_group_outputs = self.model.get_multimodal_embeddings(
                **batched_mm_inputs)

            sanity_check_mm_encoder_outputs(
                curr_group_outputs,
                expected_num_items=len(grouped_mm_inputs),
            )

            for output in curr_group_outputs:
                encoder_outputs.append(output)

        # Cache the encoder outputs.
        for (req_id, input_id), output in zip(req_input_ids, encoder_outputs):
            if req_id not in self.encoder_cache:
                self.encoder_cache[req_id] = {}
            self.encoder_cache[req_id][input_id] = output

    def _gather_encoder_outputs(
        self,
        scheduler_output: "SchedulerOutput",
    ) -> list[torch.Tensor]:
        encoder_outputs: list[torch.Tensor] = []
        for req_id in self.input_batch.req_ids:
            num_scheduled_tokens = scheduler_output.num_scheduled_tokens[
                req_id]
            req_state = self.requests[req_id]
            num_computed_tokens = req_state.num_computed_tokens
            mm_positions = req_state.mm_positions
            for i, pos_info in enumerate(mm_positions):
                start_pos = pos_info["offset"]
                num_encoder_tokens = pos_info["length"]

                # The encoder output is needed if the two ranges overlap:
                # [num_computed_tokens,
                #  num_computed_tokens + num_scheduled_tokens) and
                # [start_pos, start_pos + num_encoder_tokens)
                if start_pos >= num_computed_tokens + num_scheduled_tokens:
                    # The encoder output is not needed in this step.
                    break
                if start_pos + num_encoder_tokens <= num_computed_tokens:
                    # The encoder output is already processed and stored
                    # in the decoder's KV cache.
                    continue

                start_idx = max(num_computed_tokens - start_pos, 0)
                end_idx = min(
                    num_computed_tokens - start_pos + num_scheduled_tokens,
                    num_encoder_tokens)
                assert start_idx < end_idx
                assert req_id in self.encoder_cache
                assert i in self.encoder_cache[req_id]
                encoder_output = self.encoder_cache[req_id][i]
                encoder_outputs.append(encoder_output[start_idx:end_idx])
        return encoder_outputs

    @torch.no_grad()
    def execute_model(
        self,
        scheduler_output: "SchedulerOutput",
        intermediate_tensors: Optional[IntermediateTensors] = None,
    ) -> ModelRunnerOutput:
        # Update cached state
        self._update_states(scheduler_output)
        if not scheduler_output.total_num_scheduled_tokens:
            # Return empty ModelRunnerOuptut if there's no work to do.
            return EMPTY_MODEL_RUNNER_OUTPUT

        if self.is_multimodal_model:
            # Run the multimodal encoder if any.
            self._execute_encoder(scheduler_output)
            encoder_outputs = self._gather_encoder_outputs(scheduler_output)
        else:
            encoder_outputs = []

        # Prepare inputs
        attn_metadata, logits_indices = self._prepare_inputs(scheduler_output)
        if self.is_multimodal_model:
            # NOTE(woosuk): To unify token ids and soft tokens (vision
            # embeddings), we always use embeddings (rather than token ids)
            # as input to the multimodal model, even when the input is text.
            if encoder_outputs:
                inputs_embeds = self.model.get_input_embeddings(
                    self.input_ids, encoder_outputs)
            else:
                inputs_embeds = self.model.get_input_embeddings(self.input_ids)
            input_ids = None
        else:
            # For text-only models, we use token ids as input.
            # While it is possible to use embeddings as input just like the
            # multimodal models, it is not desirable for performance since
            # then the embedding layer is not included in the CUDA graph.
            input_ids = self.input_ids
            inputs_embeds = None
        num_reqs = self.input_batch.num_reqs
        # NOTE (NickLucche) here we sync with TPU: sampling params tensors
        # are copied to device in chunks of pre-compiled padded shape to
        # avoid recompilations.
        tpu_sampling_metadata = TPUSupportedSamplingMetadata.\
            from_input_batch(self.input_batch, logits_indices)
        # Run the decoder
        with set_forward_context(attn_metadata, self.vllm_config):
            hidden_states = self.model(
                input_ids=input_ids,
                positions=self.position_ids,
                kv_caches=self.kv_caches,
                inputs_embeds=inputs_embeds,
            )
        selected_token_ids = self.model.sample_from_hidden(
            hidden_states, tpu_sampling_metadata)
        # Remove padding on cpu and keep dynamic op outside of xla graph.
        selected_token_ids = selected_token_ids.cpu()[:num_reqs]

        # Update the cache state concurrently. Code above will not block until
        # we use `selected_token_ids`. Add mark_step if post-processing changes
        request_seq_lens: list[tuple[int, CachedRequestState, int]] = []
        discard_sampled_tokens_req_indices = []
        for i, req_id in zip(range(num_reqs), self.input_batch.req_ids):
            assert req_id is not None
            req_state = self.requests[req_id]
            seq_len = (req_state.num_computed_tokens +
                       scheduler_output.num_scheduled_tokens[req_id])
            if seq_len >= req_state.num_tokens:
                request_seq_lens.append((i, req_state, seq_len))
            else:
                # Ignore the sampled token from the partial request.
                # Rewind the generator state as if the token was not sampled.
                generator = self.input_batch.generators.get(i)
                if generator is not None:
                    # This relies on cuda-specific torch-internal impl details
                    generator.set_offset(generator.get_offset() - 4)

                # Record the index of the request that should not be sampled,
                # so that we could clear the sampled tokens before returning.
                discard_sampled_tokens_req_indices.append(i)

        assert all(
            req_id is not None for req_id in
            self.input_batch.req_ids[:num_reqs]), "req_ids contains None"
        req_ids = cast(list[str], self.input_batch.req_ids[:num_reqs])

        prompt_logprobs_dict: dict[str, Optional[LogprobsTensors]] = {}
        for req_id in self.input_batch.req_ids[:num_reqs]:
            prompt_logprobs_dict[req_id] = None

        max_gen_len = selected_token_ids.shape[-1]
        if max_gen_len == 1:
            valid_sampled_token_ids = selected_token_ids.tolist()

            # Mask out the sampled tokens that should not be sampled.
            # TODO: Keep in sync with gpu_model_runner.py, in particular
            #       the "else" case here
            for i in discard_sampled_tokens_req_indices:
                valid_sampled_token_ids[i].clear()

            # Append sampled tokens
            for i, req_state, seq_len in request_seq_lens:
                token_id = valid_sampled_token_ids[i][0]
                self.input_batch.token_ids_cpu[i, seq_len] = token_id
                req_state.output_token_ids.append(token_id)
                self.input_batch.num_tokens[i] += 1

        else:
            valid_mask = selected_token_ids != INVALID_TOKEN_ID
            gen_lens = valid_mask.sum(dim=1).tolist()
            valid_sampled_token_ids = [
                seq.tolist()
                for seq in selected_token_ids[valid_mask].split(gen_lens)
            ]
            self.input_batch.num_tokens[:num_reqs] += gen_lens
            for i, req_state, seq_len in request_seq_lens:
                target_slice = slice(seq_len - gen_lens[i] + 1, seq_len + 1)
                self.input_batch.token_ids_cpu[
                    i, target_slice] = valid_sampled_token_ids[i]
                req_state.output_token_ids.extend(valid_sampled_token_ids[i])

        model_runner_output = ModelRunnerOutput(
            req_ids=req_ids,
            req_id_to_index=self.input_batch.req_id_to_index,
            sampled_token_ids=valid_sampled_token_ids,
            spec_token_ids=None,
            logprobs=None,
            prompt_logprobs_dict=prompt_logprobs_dict,
        )

        # Check there are no new graphs compiled - all the graphs should be
        # captured and compiled during warm up.
        self._verify_num_xla_graphs("execute_model")

        return model_runner_output

    def load_model(self) -> None:
        self.device = self.device_config.device

        # NOTE(woosuk): While the executor assigns the TP ranks to the worker
        # process, the ranks can be different from the ranks internally assigned
        # by the xm runtime. Therefore, there is a mismatch in the rank
        # assignment between the gloo (cpu) runtime and the xm (tpu) runtime.
        # This is not a problem in linear layers because all-reduce is
        # rank-agnostic. However, it matters for all-gather as the ranks
        # determine the order of concatenating the output tensors.
        # As a workaround, we use the xm's rank assignment only when loading
        # the embedding weights.
        xm_tp_rank = xr.global_ordinal()
        with patch(
                "vllm.model_executor.layers.vocab_parallel_embedding."
                "get_tensor_model_parallel_rank",
                return_value=xm_tp_rank):
            model = get_model(vllm_config=self.vllm_config)
        if self.lora_config is not None:
            model = self.load_lora_model(model, self.model_config,
                                         self.scheduler_config,
                                         self.lora_config, self.device)
            punica_wrapper = self.lora_manager._adapter_manager.punica_wrapper
            if not self.enforce_eager:
                punica_wrapper.mark_compiled()

        model = model.eval()
        xm.mark_step()
        xm.wait_device_ops()
        model = ModelWrapperV1(model)
        self.model = torch.compile(model,
                                   backend="openxla",
                                   fullgraph=True,
                                   dynamic=False)

    @torch.no_grad()
    def _dummy_run(self, kv_caches, num_tokens: int) -> None:
        if self.is_multimodal_model:
            input_ids = None
            inputs_embeds = torch.zeros((num_tokens, self.hidden_size),
                                        dtype=self.dtype,
                                        device=self.device)
        else:
            input_ids = torch.zeros((num_tokens),
                                    dtype=torch.int32,
                                    device=self.device)
            inputs_embeds = None
        actual_num_reqs = min(num_tokens, self.max_num_reqs)
        position_ids = torch.zeros(num_tokens,
                                   dtype=torch.int32,
                                   device=self.device)
        slot_mapping = torch.zeros(num_tokens,
                                   dtype=torch.int64,
                                   device=self.device)
        block_tables = torch.zeros(
            (self.max_num_reqs, self.block_table_cpu.shape[1]),
            dtype=torch.int32,
            device=self.device)
        query_lens = [1] * self.max_num_reqs
        query_start_loc = torch.cumsum(torch.tensor([0] + query_lens,
                                                    dtype=torch.int32),
                                       dim=0,
                                       dtype=torch.int32).to(self.device)
        context_lens = torch.ones((self.max_num_reqs, ),
                                  dtype=torch.int32,
                                  device=self.device)
        num_seqs = torch.tensor([actual_num_reqs],
                                dtype=torch.int32,
                                device=self.device)
        attn_metadata = PallasMetadata(
            slot_mapping=slot_mapping,
            block_tables=block_tables,
            context_lens=context_lens,
            query_start_loc=query_start_loc,
            num_seqs=num_seqs,
        )

        xm.mark_step()  # Capture tensors created when setting up

        if self.is_multimodal_model:
            torch._dynamo.mark_dynamic(inputs_embeds, 0)
        else:
            torch._dynamo.mark_dynamic(input_ids, 0)
        torch._dynamo.mark_dynamic(position_ids, 0)
        torch._dynamo.mark_dynamic(attn_metadata.slot_mapping, 0)

        with self.maybe_dummy_run_with_lora(
                self.lora_config,
                np.array([num_tokens], dtype=np.int32)), set_forward_context(
                    attn_metadata, self.vllm_config, 0):
            out = self.model(input_ids=input_ids,
                             positions=position_ids,
                             kv_caches=kv_caches,
                             inputs_embeds=inputs_embeds)
        self._hidden_states_dtype = out.dtype

    def _set_active_loras(self, prompt_lora_mapping, token_lora_mapping,
                          lora_requests) -> None:
        super()._set_active_loras(prompt_lora_mapping, token_lora_mapping,
                                  lora_requests)
        xm.mark_step()  # Captures metadata updates

    def capture_model(self) -> None:
        """Compile the model."""

        logger.info("Compiling the model with different input shapes.")

        start = time.perf_counter()
        for num_tokens in self.num_tokens_paddings:
            logger.info("  -- num_tokens: %d", num_tokens)
            self._dummy_run(self.kv_caches, num_tokens)
            xm.mark_step()
        xm.wait_device_ops()
        end = time.perf_counter()

        logger.info("Compilation finished in in %.2f [secs].", end - start)
        self._update_num_xla_graphs("model")

        logger.info("Compiling sampling with different input shapes.")
        start = time.perf_counter()
        hsize = self.model_config.get_hidden_size()
        device = self.device

        # Compile sampling step for different model+sampler outputs in bucketed
        # n_tokens x max_num_reqs. Graph is really small so this is fine.
        for num_tokens in self.num_tokens_paddings:
            num_reqs_to_sample = MIN_NUM_SEQS
            dummy_hidden = torch.randn((num_tokens, hsize),
                                       device=device,
                                       dtype=self._hidden_states_dtype)
            # Compile for [8, 16, .., 128,.., `self.max_num_reqs`]
            while num_reqs_to_sample <= num_tokens:
                indices = torch.zeros(
                    num_reqs_to_sample,
                    dtype=torch.int32,
                    device=device,
                )
                xm.mark_step()
                sampling_meta = TPUSupportedSamplingMetadata.\
                    from_input_batch(self.input_batch, indices)
                logger.info("  -- num_tokens: %d, num_seqs: %d", num_tokens,
                            num_reqs_to_sample)

                with self.maybe_dummy_run_with_lora(
                        self.lora_config,
                        _create_dummy_scheduled_tokens(num_tokens,
                                                       num_reqs_to_sample)):
                    out = self.model.sample_from_hidden(
                        dummy_hidden, sampling_meta)

                out = out.cpu()
                if num_reqs_to_sample >= self.max_num_reqs:
                    break
                # Make sure to compile the `max_num_reqs` upper-limit case
                num_reqs_to_sample = _get_padded_num_reqs_with_upper_limit(
                    num_reqs_to_sample + 1, self.max_num_reqs)
        xm.wait_device_ops()
        end = time.perf_counter()

        logger.info("Compilation finished in in %.2f [secs].", end - start)
        self._update_num_xla_graphs("sampling")

    def initialize_kv_cache(self, kv_cache_config: KVCacheConfig) -> None:
        """
        Initialize KV cache based on `kv_cache_config`.
        Args:
            kv_cache_config: Configuration for the KV cache, including the KV
            cache size of each layer
        """
        if len(kv_cache_config.kv_cache_groups) > 1:
            raise NotImplementedError(
                "Hybrid models with more than one KV cache type are not "
                "supported yet.")

        kv_caches: dict[str, torch.Tensor] = {}

        for kv_cache_group in kv_cache_config.kv_cache_groups:
            kv_cache_spec = kv_cache_group.kv_cache_spec
            for layer_name in kv_cache_group.layer_names:
                tensor_config = kv_cache_config.tensors[layer_name]
                assert tensor_config.size % kv_cache_spec.page_size_bytes == 0
                num_blocks = tensor_config.size // kv_cache_spec.page_size_bytes
                if isinstance(kv_cache_spec, FullAttentionSpec):
                    kv_cache_shape = PallasAttentionBackend.get_kv_cache_shape(
                        num_blocks, kv_cache_spec.block_size,
                        kv_cache_spec.num_kv_heads, kv_cache_spec.head_size)
                    dtype = kv_cache_spec.dtype

                    tpu_kv_cache = torch.zeros(kv_cache_shape,
                                               dtype=dtype,
                                               device=self.device)

                    kv_caches[layer_name] = tpu_kv_cache
                else:
                    raise NotImplementedError

        bind_kv_cache(
            kv_caches,
            self.vllm_config.compilation_config.static_forward_context,
            self.kv_caches)


class ModelWrapperV1(nn.Module):

    def __init__(self, model: nn.Module):
        super().__init__()
        self.model = model
        self.sampler = TPUSampler()

    def sample(
            self, logits: torch.Tensor,
            sampling_metadata: TPUSupportedSamplingMetadata) -> SamplerOutput:
        sampler_out = self.sampler(logits, sampling_metadata)
        return sampler_out

    def forward(
        self,
        input_ids: torch.Tensor,
        positions: torch.Tensor,
        kv_caches: list[torch.Tensor],
        inputs_embeds: Optional[torch.Tensor] = None,
    ) -> torch.Tensor:
        """Executes the forward pass of the model.

        Args:
            input_ids: The input token IDs of shape [num_tokens].
            positions: The input position IDs of shape [num_tokens].
            kv_caches: The key and value caches. They can be None during the
                memory profiling at initialization.
            inputs_embeds: The input embeddings of shape [num_tokens,
                hidden_size]. It is used for multimodal models.
        """

        hidden_states = self.model(
            input_ids=input_ids,
            positions=positions,
            inputs_embeds=inputs_embeds,
        )

        return hidden_states

    def sample_from_hidden(
        self,
        hidden_states: torch.Tensor,
        sampling_metadata: TPUSupportedSamplingMetadata,
    ) -> torch.Tensor:
        """
        Sample with xla-friendly function. This function is to be traced
        separately from `forward` for lighter compilation overhead.
        """
        # Tensor `sample_hidden_states` is of fixed pre-compiled size.
        sample_hidden_states = \
            hidden_states[sampling_metadata.indices_do_sample]
        logits = self.compute_logits(sample_hidden_states)
        # Optimized greedy sampling branch, tracing both paths in a single pass
        # NOTE all_greedy is a scalar, this is just an optimized if/else.
        out_tokens = torch.where(sampling_metadata.all_greedy,
                        torch.argmax(logits, dim=-1, keepdim=True),
                        self.sample(logits, sampling_metadata)\
                                            .sampled_token_ids)
        return out_tokens

    def compute_logits(self,
                       hidden_states: torch.Tensor) -> Optional[torch.Tensor]:
        # SamplingMetadata here for pruning output in LogitsProcessor, disabled
        logits = self.model.compute_logits(hidden_states, None)
        return logits

    def get_multimodal_embeddings(self, *args, **kwargs):
        return self.model.get_multimodal_embeddings(*args, **kwargs)

    def get_input_embeddings(self, *args, **kwargs):
        return self.model.get_input_embeddings(*args, **kwargs)


def _get_padded_number(n: int, multiple: int) -> int:
    return ((n + multiple - 1) // multiple) * multiple


def _get_padded_num_reqs_with_upper_limit(x, upper_limit) -> int:
    res = MIN_NUM_SEQS if x <= MIN_NUM_SEQS else 1 << (x - 1).bit_length()
    return min(res, upper_limit)


def _get_paddings(min_token_size: int, max_token_size: int,
                  padding_gap: int) -> list[int]:
    """Generate a list of padding size, starting from min_token_size,
    ending with a number that can cover max_token_size

    If padding_gap == 0 then:
        increase 2X each time (exponential)
    else:
        first increase the size to twice,
        then increase the padding size by padding_gap.
    """
    paddings = []
    num = min_token_size

    if padding_gap == 0:
        logger.info("Using exponential paddings:")
        while num <= max_token_size:
            logger.info("    %d", num)
            paddings.append(num)
            num *= 2

    else:
        logger.info("Using incremental paddings:")
        while num <= padding_gap:
            logger.info("    %d", num)
            paddings.append(num)
            num *= 2
        num //= 2
        while num < max_token_size:
            num += padding_gap
            logger.info("    %d", num)
            paddings.append(num)

    return paddings


def _get_padded_token_len(paddings: list[int], x: int) -> int:
    """Return the first element in paddings list greater or equal to x.
    """
    index = bisect.bisect_left(paddings, x)
    assert index < len(paddings)
    return paddings[index]


def _get_padded_lora_rank(max_lora_rank: int, max_num_loras: int) -> int:
    LORA_BLOCK_SIZE = 256  # Same as in the pallas kernel

    max_num_loras += 1

    # If we have enough LoRAs to use laning without padding
    if max_lora_rank * max_num_loras >= LORA_BLOCK_SIZE:
        return max_lora_rank

    return 1 << (LORA_BLOCK_SIZE // max_num_loras).bit_length()


def _create_dummy_scheduled_tokens(total_tokens: int,
                                   num_prompts: int) -> np.ndarray:
    assert num_prompts <= total_tokens, "Expected num_prompts < total_tokens"
    base_tokens = total_tokens // num_prompts
    leftover_tokens = total_tokens % num_prompts

    tokens = np.full((num_prompts, ), base_tokens, dtype=np.int32)
    tokens[-1] += leftover_tokens

    return tokens<|MERGE_RESOLUTION|>--- conflicted
+++ resolved
@@ -184,13 +184,12 @@
             max_token_size=self.max_num_tokens,
             padding_gap=envs.VLLM_TPU_BUCKET_PADDING_GAP)
 
-<<<<<<< HEAD
         if self.lora_config is not None:
             # This makes us pad at initialisation time so we can avoid padding
             # at runtime, which introduces long stalls
             self.lora_config.max_lora_rank = _get_padded_lora_rank(
                 self.lora_config.max_lora_rank, self.lora_config.max_loras)
-=======
+
     def _update_num_xla_graphs(self, case_str):
         check_comp = self.check_recompilation and not self.enforce_eager
         if not check_comp:
@@ -215,7 +214,6 @@
             "Recompilation after warm up is detected during {}."
             " num_xla_graphs = {} curr_cached_graph = {}".format(
                 case_str, self.num_xla_graphs, curr_cached_graph))
->>>>>>> 9fb50b9b
 
     def _update_states(self, scheduler_output: "SchedulerOutput") -> bool:
         """Update the cached states and the persistent batch with the scheduler
