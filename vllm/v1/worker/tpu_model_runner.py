# SPDX-License-Identifier: Apache-2.0
import bisect
import time
from typing import TYPE_CHECKING, Optional, cast
from unittest.mock import patch

import numpy as np
import torch
import torch.distributed
import torch.nn as nn
# TPU XLA related
import torch_xla.core.xla_model as xm
import torch_xla.runtime as xr

import vllm.envs as envs
from vllm.attention.backends.abstract import AttentionType
from vllm.attention.layer import Attention
from vllm.config import VllmConfig
from vllm.forward_context import set_forward_context
from vllm.inputs import INPUT_REGISTRY
from vllm.logger import init_logger
from vllm.model_executor.model_loader import get_model
from vllm.multimodal import MULTIMODAL_REGISTRY, MultiModalKwargs
from vllm.multimodal.utils import group_mm_inputs_by_modality
from vllm.sampling_params import SamplingType
from vllm.sequence import IntermediateTensors
from vllm.utils import LayerBlockType, cdiv, is_pin_memory_available
from vllm.v1.attention.backends.pallas import (NUM_KV_PAGES_PER_BLOCK,
                                               PallasAttentionBackend,
                                               PallasMetadata)
from vllm.v1.core.encoder_cache_manager import compute_encoder_budget
from vllm.v1.kv_cache_interface import (FullAttentionSpec, KVCacheConfig,
                                        KVCacheSpec)
from vllm.v1.outputs import (EMPTY_MODEL_RUNNER_OUTPUT, LogprobsTensors,
                             ModelRunnerOutput, SamplerOutput)
from vllm.v1.sample.tpu.metadata import TPUSupportedSamplingMetadata
from vllm.v1.sample.tpu.sampler import Sampler as TPUSampler
from vllm.v1.utils import bind_kv_cache
from vllm.v1.worker.gpu_input_batch import CachedRequestState, InputBatch
from vllm.v1.worker.lora_model_runner_mixin import LoRAModelRunnerMixin

if TYPE_CHECKING:
    from vllm.v1.core.sched.output import SchedulerOutput

logger = init_logger(__name__)

# Here we utilize the behavior that out-of-bound index is ignored.
# FIXME(woosuk): Find a more reliable way to prevent possible bugs.
_PAD_SLOT_ID = 1_000_000_000
INVALID_TOKEN_ID = -1
# Smallest output size
MIN_NUM_SEQS = 8


class TPUModelRunner(LoRAModelRunnerMixin):

    def __init__(
        self,
        vllm_config: VllmConfig,
        device: torch.device,
    ):
        self.vllm_config = vllm_config
        self.model_config = vllm_config.model_config
        self.cache_config = vllm_config.cache_config
        self.lora_config = vllm_config.lora_config
        self.load_config = vllm_config.load_config
        self.parallel_config = vllm_config.parallel_config
        self.scheduler_config = vllm_config.scheduler_config
        self.speculative_config = vllm_config.speculative_config
        self.prompt_adapter_config = vllm_config.prompt_adapter_config
        self.observability_config = vllm_config.observability_config
        self.device_config = vllm_config.device_config

        model_config = self.model_config
        cache_config = self.cache_config
        scheduler_config = self.scheduler_config
        parallel_config = self.parallel_config
        self.device = device
        self.check_recompilation = envs.VLLM_XLA_CHECK_RECOMPILATION
        if self.check_recompilation:
            self.num_xla_graphs = xr.get_num_cached_compilation_graph()
        self.enforce_eager = model_config.enforce_eager
        self.pin_memory = is_pin_memory_available()
        self.dtype = self.model_config.dtype

        self.is_multimodal_model = model_config.is_multimodal_model
        self.sliding_window = model_config.get_sliding_window()
        self.block_size = cache_config.block_size
        self.max_model_len = model_config.max_model_len
        self.max_num_blocks_per_req = cdiv(self.max_model_len, self.block_size)
        self.max_num_tokens = scheduler_config.max_num_batched_tokens
        self.max_num_reqs = scheduler_config.max_num_seqs

        # Model-related.
        self.num_attn_layers = model_config.get_num_layers_by_block_type(
            parallel_config, LayerBlockType.attention)
        self.num_query_heads = model_config.get_num_attention_heads(
            parallel_config)
        self.num_kv_heads = model_config.get_num_kv_heads(parallel_config)
        self.head_size = model_config.get_head_size()
        self.hidden_size = model_config.get_hidden_size()

        # Multi-modal data support
        self.input_registry = INPUT_REGISTRY
        self.mm_registry = MULTIMODAL_REGISTRY
        self.uses_mrope = model_config.uses_mrope
        # TODO: Support M-RoPE (e.g, Qwen2-VL)
        assert not self.uses_mrope, "TPU does not support M-RoPE yet."

        encoder_compute_budget, encoder_cache_size = compute_encoder_budget(
            model_config=model_config,
            scheduler_config=scheduler_config,
        )
        self.max_num_encoder_input_tokens = encoder_compute_budget
        self.encoder_cache_size = encoder_cache_size

        # Lazy initialization
        # self.model: nn.Module  # Set after load_model
        self.kv_caches: list[torch.Tensor] = []
        # req_id -> (input_id -> encoder_output)
        self.encoder_cache: dict[str, dict[int, torch.Tensor]] = {}

        # Request states.
        self.requests: dict[str, CachedRequestState] = {}
        # Persistent batch.
        self.input_batch = InputBatch(
            max_num_reqs=self.max_num_reqs,
            max_model_len=self.max_model_len,
            max_num_blocks_per_req=self.max_num_blocks_per_req,
            device=self.device,
            pin_memory=self.pin_memory,
            vocab_size=model_config.get_vocab_size(),
        )

        # Cached torch/numpy tensor
        # The pytorch tensor and numpy array share the same buffer.
        # Sometimes the numpy op is faster so we create both.
        self.input_ids_cpu = torch.zeros(self.max_num_tokens,
                                         dtype=torch.int32,
                                         device="cpu")
        self.input_ids_np = self.input_ids_cpu.numpy()

        self.positions_cpu = torch.zeros(self.max_num_tokens,
                                         dtype=torch.int32,
                                         device="cpu")
        self.positions_np = self.positions_cpu.numpy()

        self.slot_mapping_cpu = torch.zeros(self.max_num_tokens,
                                            dtype=torch.int64,
                                            device="cpu")
        self.slot_mapping_np = self.slot_mapping_cpu.numpy()

        padded_max_num_blocks_per_req = _get_padded_number(
            self.max_num_blocks_per_req, NUM_KV_PAGES_PER_BLOCK)
        self.block_table_cpu = torch.zeros(
            (self.max_num_tokens, padded_max_num_blocks_per_req),
            dtype=self.input_batch.block_table.get_cpu_tensor().dtype,
            device="cpu")

        self.query_start_loc_cpu = torch.zeros(self.max_num_tokens + 1,
                                               dtype=torch.int32,
                                               device="cpu",
                                               pin_memory=self.pin_memory)
        self.query_start_loc_np = self.query_start_loc_cpu.numpy()

        self.seq_lens_cpu = torch.zeros(self.max_num_tokens,
                                        dtype=torch.int32,
                                        device="cpu",
                                        pin_memory=self.pin_memory)
        self.seq_lens_np = self.seq_lens_cpu.numpy()

        # Range tensor with values [0 .. self.max_num_tokens - 1].
        # Used to initialize positions / context_lens / seq_lens
        self.arange_np = np.arange(self.max_num_tokens, dtype=np.int32)
        self.num_tokens_paddings = _get_paddings(
            min_token_size=16,
            max_token_size=self.max_num_tokens,
            padding_gap=envs.VLLM_TPU_BUCKET_PADDING_GAP)

    def _update_states(self, scheduler_output: "SchedulerOutput") -> bool:
        """Update the cached states and the persistent batch with the scheduler
        output.

        The updated states are used by the `_prepare_inputs` function to create
        the input GPU tensors for the model.

        Returns:
            True if there is a new/resumed/paused/finished request.
            If False, we can skip copying SamplingMetadata to the GPU.
        """
        # Remove finished requests from the cached states.
        for req_id in scheduler_output.finished_req_ids:
            self.requests.pop(req_id, None)
            self.encoder_cache.pop(req_id, None)

        # Remove the finished requests from the persistent batch.
        # NOTE(woosuk): There could be an edge case where finished_req_ids and
        # scheduled_req_ids overlap. This happens when a request is aborted and
        # then resubmitted with the same ID. In this case, we treat them as two
        # distinct requests - clearing the cached states for the first request
        # and handling the second as a new request.
        removed_req_indices: list[int] = []
        for req_id in scheduler_output.finished_req_ids:
            req_index = self.input_batch.remove_request(req_id)
            if req_index is not None:
                removed_req_indices.append(req_index)

        # Free the cached encoder outputs.
        for req_id, input_id in scheduler_output.free_encoder_input_ids:
            encoder_outputs = self.encoder_cache.get(req_id)
            if encoder_outputs is not None:
                encoder_outputs.pop(input_id, None)
                if not encoder_outputs:
                    self.encoder_cache.pop(req_id, None)

        # Remove the unscheduled requests from the persistent batch.
        # NOTE(woosuk): The unscheduled requests are either preempted requests
        # or running requests that are not scheduled in this step. We remove
        # them from the persistent batch but keep their cached states since
        # they will be scheduled again sometime in the future.
        scheduled_req_ids = scheduler_output.num_scheduled_tokens.keys()
        cached_req_ids = self.input_batch.req_id_to_index.keys()
        unscheduled_req_ids = cached_req_ids - scheduled_req_ids
        # NOTE(woosuk): The persistent batch optimization assumes that
        # consecutive batches contain mostly the same requests. If batches
        # have low request overlap (e.g., alternating between two distinct
        # sets of requests), this optimization becomes very inefficient.
        for req_id in unscheduled_req_ids:
            req_index = self.input_batch.remove_request(req_id)
            assert req_index is not None
            removed_req_indices.append(req_index)

        req_ids_to_add: list[str] = []
        # Add new requests to the cached states.
        for new_req_data in scheduler_output.scheduled_new_reqs:
            req_id = new_req_data.req_id
            sampling_params = new_req_data.sampling_params
            if sampling_params.sampling_type == SamplingType.RANDOM_SEED:
                generator = torch.Generator(device=self.device)
                generator.manual_seed(sampling_params.seed)
            else:
                generator = None

            self.requests[req_id] = CachedRequestState(
                req_id=req_id,
                prompt_token_ids=new_req_data.prompt_token_ids,
                prompt=new_req_data.prompt,
                mm_inputs=new_req_data.mm_inputs,
                mm_positions=new_req_data.mm_positions,
                sampling_params=sampling_params,
                generator=generator,
                block_ids=new_req_data.block_ids,
                num_computed_tokens=new_req_data.num_computed_tokens,
                output_token_ids=[],
                lora_request=new_req_data.lora_request,
            )

            req_ids_to_add.append(req_id)

        # Update the states of the running/resumed requests.
        for req_data in scheduler_output.scheduled_cached_reqs:
            req_id = req_data.req_id
            req_state = self.requests[req_id]

            # Update the cached states.
            req_state.num_computed_tokens = req_data.num_computed_tokens
            if not req_data.resumed_from_preemption:
                # Append the new blocks to the existing block IDs.
                req_state.block_ids.extend(req_data.new_block_ids)
            else:
                # The request is resumed from preemption.
                # Replace the existing block IDs with the new ones.
                req_state.block_ids = req_data.new_block_ids

            req_index = self.input_batch.req_id_to_index.get(req_id)
            if req_index is None:
                # The request is not in the persistent batch.
                # The request was either preempted and resumed later, or was not
                # scheduled in the previous step and needs to be added again.
                req_ids_to_add.append(req_id)
                continue

            # Update the persistent batch.
            self.input_batch.num_computed_tokens_cpu[req_index] = (
                req_data.num_computed_tokens)
            self.input_batch.block_table.append_row(req_data.new_block_ids,
                                                    req_index)

        # Add the new or resumed requests to the persistent batch.
        # The smaller empty indices are filled first.
        removed_req_indices = sorted(removed_req_indices, reverse=True)
        for req_id in req_ids_to_add:
            req_state = self.requests[req_id]
            if removed_req_indices:
                # Fill the empty index.
                req_index = removed_req_indices.pop()
            else:
                # Append to the end.
                req_index = None
            self.input_batch.add_request(req_state, req_index)

        # Condense the batched states if there are empty indices.
        if removed_req_indices:
            self.input_batch.condense(removed_req_indices)

        return len(unscheduled_req_ids) > 0 or len(req_ids_to_add) > 0

    def get_model(self) -> nn.Module:
        assert self.model is not None
        return self.model

    def get_kv_cache_spec(self) -> dict[str, KVCacheSpec]:
        """
        Generates the KVCacheSpec by parsing the kv cache format from each
        Attention module in the static forward context.
        Returns:
            KVCacheSpec: A dictionary mapping layer names to their KV cache
            format. Layers that do not need KV cache are not included.
        """

        forward_ctx = self.vllm_config.compilation_config.static_forward_context
        block_size = self.vllm_config.cache_config.block_size
        kv_cache_spec: dict[str, KVCacheSpec] = {}
        for layer_name, attn_module in forward_ctx.items():
            # TODO: Support other attention modules, e.g., sliding window,
            # cross-attention, MLA.
            assert isinstance(attn_module, Attention)
            if attn_module.attn_type == AttentionType.DECODER:
                kv_cache_spec[layer_name] = FullAttentionSpec(
                    block_size=block_size,
                    num_kv_heads=attn_module.num_kv_heads,
                    head_size=attn_module.head_size,
                    dtype=attn_module.dtype,
                    use_mla=False,
                )
            elif attn_module.attn_type in (AttentionType.ENCODER,
                                           AttentionType.ENCODER_ONLY):
                # encoder-only attention does not need KV cache.
                continue
            elif attn_module.attn_type == AttentionType.ENCODER_DECODER:
                raise NotImplementedError
            else:
                raise ValueError(
                    f"Unknown attention type: {attn_module.attn_type}")

        return kv_cache_spec

    def _prepare_inputs(self, scheduler_output: "SchedulerOutput"):
        total_num_scheduled_tokens = scheduler_output.total_num_scheduled_tokens
        assert total_num_scheduled_tokens > 0
        num_reqs = self.input_batch.num_reqs
        assert num_reqs > 0

        # Get the number of scheduled tokens for each request.
        num_scheduled_tokens_per_req = []
        max_num_scheduled_tokens_all_reqs = 0
        for req_id in self.input_batch.req_ids[:num_reqs]:
            assert req_id is not None
            num_tokens = scheduler_output.num_scheduled_tokens[req_id]
            num_scheduled_tokens_per_req.append(num_tokens)
            max_num_scheduled_tokens_all_reqs = max(
                max_num_scheduled_tokens_all_reqs, num_tokens)
        num_scheduled_tokens_per_req = np.array(num_scheduled_tokens_per_req,
                                                dtype=np.int32)
        assert max_num_scheduled_tokens_all_reqs > 0

        # Get request indices.
        # E.g., [2, 5, 3] -> [0, 0, 1, 1, 1, 1, 1, 2, 2, 2]
        # For each scheduled token, what are the corresponding req index.
        req_indices = np.repeat(self.arange_np[:num_reqs],
                                num_scheduled_tokens_per_req)

        # Get batched arange.
        # E.g., [2, 5, 3] -> [0, 1, 0, 1, 2, 3, 4, 0, 1, 2]
        # For each scheduled token, what is its position in corresponding req.
        arange = np.concatenate(
            [self.arange_np[:n] for n in num_scheduled_tokens_per_req])

        # Get positions.
        positions_np = self.positions_np[:total_num_scheduled_tokens]
        np.add(self.input_batch.num_computed_tokens_cpu[req_indices],
               arange,
               out=positions_np)

        # Get token indices.
        # E.g., [0, 1, 0, 1, 2, 3, 4, 0, 1, 2]
        # -> [0, 1, M, M + 1, M + 2, M + 3, M + 4, 2 * M, 2 * M + 1, 2 * M + 2]
        # where M is the max_model_len.
        token_indices = (positions_np +
                         req_indices * self.input_batch.token_ids_cpu.shape[1])

        # NOTE(woosuk): We use torch.index_select instead of np.take here
        # because torch.index_select is much faster than np.take for large
        # tensors.
        torch.index_select(self.input_batch.token_ids_cpu_tensor.flatten(),
                           0,
                           torch.from_numpy(token_indices),
                           out=self.input_ids_cpu[:total_num_scheduled_tokens])

        # Calculate the slot mapping.
        # E.g., [0, 1, 0, 1, 2, 3, 4, 0, 1, 2]
        # -> [0, 0, K, K, K + 1, K + 1, K + 2, 2 * K, 2 * K, 2 * K + 1]
        # where K is the max_num_blocks_per_req and the block size is 2.
        # NOTE(woosuk): We can't simply use `token_indices // block_size` here
        # because M (max_model_len) is not necessarily divisible by block_size.
        # req_indices: # E.g., [2, 5, 3] -> [0, 0, 1, 1, 1, 1, 1, 2, 2, 2]
        block_table_indices = (req_indices * self.max_num_blocks_per_req +
                               positions_np // self.block_size)
        # NOTE(woosuk): We use torch.index_select instead of np.take here
        # because torch.index_select is much faster than np.take for large
        # tensors.
        block_table_cpu = self.input_batch.block_table.get_cpu_tensor()
        block_numbers = block_table_cpu.flatten()[block_table_indices].numpy()
        block_offsets = positions_np % self.block_size
        np.add(block_numbers * self.block_size,
               block_offsets,
               out=self.slot_mapping_np[:total_num_scheduled_tokens])

        # Prepare the attention metadata.
        self.query_start_loc_np[0] = 0
        np.cumsum(num_scheduled_tokens_per_req,
                  out=self.query_start_loc_np[1:num_reqs + 1])
        self.query_start_loc_np[num_reqs + 1:] = 1

        self.seq_lens_np[:num_reqs] = (
            self.input_batch.num_computed_tokens_cpu[:num_reqs] +
            num_scheduled_tokens_per_req)

        # Do the padding and copy the tensors to the TPU.
        padded_total_num_scheduled_tokens = _get_padded_token_len(
            self.num_tokens_paddings, total_num_scheduled_tokens)
        # Zero out to avoid spurious values from prev iteration (last cp chunk)
        self.input_ids_cpu[
            total_num_scheduled_tokens:padded_total_num_scheduled_tokens] = 0
        self.input_ids = self.input_ids_cpu[:
                                            padded_total_num_scheduled_tokens].to(
                                                self.device)
        self.position_ids = self.positions_cpu[:
                                               padded_total_num_scheduled_tokens].to(
                                                   self.device)
        self.slot_mapping_cpu[total_num_scheduled_tokens:] = _PAD_SLOT_ID
        slot_mapping = self.slot_mapping_cpu[:
                                             padded_total_num_scheduled_tokens].to(
                                                 self.device)
        block_tables = self.block_table_cpu[:self.max_num_reqs]
        block_tables[:num_reqs, :self.max_num_blocks_per_req] = (
            self.input_batch.block_table.get_cpu_tensor()[:num_reqs])
        block_tables = block_tables.to(self.device)
        query_start_loc = self.query_start_loc_cpu[:self.max_num_reqs + 1].to(
            self.device)
        seq_lens = self.seq_lens_cpu[:self.max_num_reqs].to(self.device)

        if self.lora_config is not None:
            # We need to respect padding when activating LoRA adapters
            padded_num_scheduled_tokens_per_req = np.copy(
                num_scheduled_tokens_per_req
            )  # Copying to avoid accidental state corruption bugs
            padded_num_scheduled_tokens_per_req[-1] += \
                padded_total_num_scheduled_tokens - total_num_scheduled_tokens

            self.set_active_loras(self.input_batch,
                                  padded_num_scheduled_tokens_per_req)

        attn_metadata = PallasMetadata(
            slot_mapping=slot_mapping,
            block_tables=block_tables,
            context_lens=seq_lens,
            query_start_loc=query_start_loc,
            num_seqs=torch.tensor([num_reqs],
                                  dtype=torch.int32,
                                  device=self.device),
        )
        # NOTE(woosuk): Due to chunked prefills, there can be at most 1 partial
        # request in the batch. While we should not sample any token from this
        # partial request, we do so for simplicity. We will ignore the sampled
        # token from the partial request.
        # TODO: Support prompt logprobs.
        padded_num_reqs = _get_padded_num_reqs_with_upper_limit(
            num_reqs, self.max_num_reqs)
        # Indices at which we sample (positions of last token in the sequence).
        # Padded to avoid recompiling when `num_reqs` varies.
        logits_indices = self.query_start_loc_cpu[1:padded_num_reqs + 1] - 1
        logits_indices = logits_indices.to(self.device)
        return attn_metadata, logits_indices

    def _execute_encoder(self, scheduler_output: "SchedulerOutput"):
        scheduled_encoder_inputs = scheduler_output.scheduled_encoder_inputs
        if not scheduled_encoder_inputs:
            return

        # Batch the multi-modal inputs.
        mm_inputs: list[MultiModalKwargs] = []
        req_input_ids: list[tuple[str, int]] = []
        for req_id, encoder_input_ids in scheduled_encoder_inputs.items():
            req_state = self.requests[req_id]
            for input_id in encoder_input_ids:
                mm_inputs.append(req_state.mm_inputs[input_id])
                req_input_ids.append((req_id, input_id))

        # Batch mm inputs as much as we can: if a request in the batch has
        # multiple modalities or a different modality than the previous one,
        # we process it separately to preserve item order.
        # FIXME(ywang96): This is a hacky way to deal with multiple modalities
        # in the same batch while still being able to benefit from batching
        # multimodal inputs. The proper solution should be reordering the
        # encoder outputs.
        grouped_mm_inputs_list = group_mm_inputs_by_modality(mm_inputs)

        encoder_outputs = []
        for grouped_mm_inputs in grouped_mm_inputs_list:
            batched_mm_inputs = MultiModalKwargs.batch(grouped_mm_inputs)
            batched_mm_inputs = MultiModalKwargs.as_kwargs(batched_mm_inputs,
                                                           device=self.device)

            # Run the encoder.
            # `curr_group_outputs` is either of the following:
            # 1. A tensor of shape (num_items, feature_size, hidden_size)
            # in case feature_size is fixed across all multimodal items.
            # 2. A list or tuple (length: num_items) of tensors, each of shape
            # (feature_size, hidden_size) in case the feature size is dynamic
            # depending on the input multimodal items.
            curr_group_outputs = self.model.get_multimodal_embeddings(
                **batched_mm_inputs)

            for output in curr_group_outputs:
                encoder_outputs.append(output)

        # Cache the encoder outputs.
        for (req_id, input_id), output in zip(req_input_ids, encoder_outputs):
            if req_id not in self.encoder_cache:
                self.encoder_cache[req_id] = {}
            self.encoder_cache[req_id][input_id] = output

    def _gather_encoder_outputs(
        self,
        scheduler_output: "SchedulerOutput",
    ) -> list[torch.Tensor]:
        encoder_outputs: list[torch.Tensor] = []
        for req_id in self.input_batch.req_ids:
            num_scheduled_tokens = scheduler_output.num_scheduled_tokens[
                req_id]
            req_state = self.requests[req_id]
            num_computed_tokens = req_state.num_computed_tokens
            mm_positions = req_state.mm_positions
            for i, pos_info in enumerate(mm_positions):
                start_pos = pos_info["offset"]
                num_encoder_tokens = pos_info["length"]

                # The encoder output is needed if the two ranges overlap:
                # [num_computed_tokens,
                #  num_computed_tokens + num_scheduled_tokens) and
                # [start_pos, start_pos + num_encoder_tokens)
                if start_pos >= num_computed_tokens + num_scheduled_tokens:
                    # The encoder output is not needed in this step.
                    break
                if start_pos + num_encoder_tokens <= num_computed_tokens:
                    # The encoder output is already processed and stored
                    # in the decoder's KV cache.
                    continue

                start_idx = max(num_computed_tokens - start_pos, 0)
                end_idx = min(
                    num_computed_tokens - start_pos + num_scheduled_tokens,
                    num_encoder_tokens)
                assert start_idx < end_idx
                assert req_id in self.encoder_cache
                assert i in self.encoder_cache[req_id]
                encoder_output = self.encoder_cache[req_id][i]
                encoder_outputs.append(encoder_output[start_idx:end_idx])
        return encoder_outputs

    @torch.no_grad()
    def execute_model(
        self,
        scheduler_output: "SchedulerOutput",
        intermediate_tensors: Optional[IntermediateTensors] = None,
    ) -> ModelRunnerOutput:
        # Update cached state
        self._update_states(scheduler_output)
        if not scheduler_output.total_num_scheduled_tokens:
            # Return empty ModelRunnerOuptut if there's no work to do.
            return EMPTY_MODEL_RUNNER_OUTPUT

        if self.is_multimodal_model:
            # Run the multimodal encoder if any.
            self._execute_encoder(scheduler_output)
            encoder_outputs = self._gather_encoder_outputs(scheduler_output)
        else:
            encoder_outputs = []

        # Prepare inputs
        attn_metadata, logits_indices = self._prepare_inputs(scheduler_output)
        if self.is_multimodal_model:
            # NOTE(woosuk): To unify token ids and soft tokens (vision
            # embeddings), we always use embeddings (rather than token ids)
            # as input to the multimodal model, even when the input is text.
            if encoder_outputs:
                inputs_embeds = self.model.get_input_embeddings(
                    self.input_ids, encoder_outputs)
            else:
                inputs_embeds = self.model.get_input_embeddings(self.input_ids)
            input_ids = None
        else:
            # For text-only models, we use token ids as input.
            # While it is possible to use embeddings as input just like the
            # multimodal models, it is not desirable for performance since
            # then the embedding layer is not included in the CUDA graph.
            input_ids = self.input_ids
            inputs_embeds = None
        num_reqs = self.input_batch.num_reqs
        # NOTE (NickLucche) here we sync with TPU: sampling params tensors
        # are copied to device in chunks of pre-compiled padded shape to
        # avoid recompilations.
        tpu_sampling_metadata = TPUSupportedSamplingMetadata.\
            from_input_batch(self.input_batch, logits_indices)
        # Run the decoder
        with set_forward_context(attn_metadata, self.vllm_config):
            hidden_states = self.model(
                input_ids=input_ids,
                positions=self.position_ids,
                kv_caches=self.kv_caches,
                inputs_embeds=inputs_embeds,
            )
        selected_token_ids = self.model.sample_from_hidden(
            hidden_states, tpu_sampling_metadata)
        # Remove padding on cpu and keep dynamic op outside of xla graph.
        selected_token_ids = selected_token_ids.cpu()[:num_reqs]

        # Update the cache state concurrently. Code above will not block until
        # we use `selected_token_ids`. Add mark_step if post-processing changes
        request_seq_lens: list[tuple[int, CachedRequestState, int]] = []
        for i, req_id in zip(range(num_reqs), self.input_batch.req_ids):
            assert req_id is not None
            req_state = self.requests[req_id]
            seq_len = (req_state.num_computed_tokens +
                       scheduler_output.num_scheduled_tokens[req_id])
            if seq_len >= req_state.num_tokens:
                request_seq_lens.append((i, req_state, seq_len))
            else:
                # Ignore the sampled token from the partial request.
                # Rewind the generator state as if the token was not sampled.
                generator = self.input_batch.generators.get(i)
                if generator is not None:
                    # This relies on cuda-specific torch-internal impl details
                    generator.set_offset(generator.get_offset() - 4)

        assert all(
            req_id is not None for req_id in
            self.input_batch.req_ids[:num_reqs]), "req_ids contains None"
        req_ids = cast(list[str], self.input_batch.req_ids[:num_reqs])

        prompt_logprobs_dict: dict[str, Optional[LogprobsTensors]] = {}
        for req_id in self.input_batch.req_ids[:num_reqs]:
            prompt_logprobs_dict[req_id] = None

        max_gen_len = selected_token_ids.shape[-1]
        if max_gen_len == 1:
            valid_sampled_token_ids = selected_token_ids.tolist()

            for i, req_state, seq_len in request_seq_lens:
                token_id = valid_sampled_token_ids[i][0]
                self.input_batch.token_ids_cpu[i, seq_len] = token_id
                req_state.output_token_ids.append(token_id)
                self.input_batch.num_tokens[i] += 1
        else:
            valid_mask = selected_token_ids != INVALID_TOKEN_ID
            gen_lens = valid_mask.sum(dim=1).tolist()
            valid_sampled_token_ids = [
                seq.tolist()
                for seq in selected_token_ids[valid_mask].split(gen_lens)
            ]
            self.input_batch.num_tokens[:num_reqs] += gen_lens
            for i, req_state, seq_len in request_seq_lens:
                target_slice = slice(seq_len - gen_lens[i] + 1, seq_len + 1)
                self.input_batch.token_ids_cpu[
                    i, target_slice] = valid_sampled_token_ids[i]
                req_state.output_token_ids.extend(valid_sampled_token_ids[i])

        model_runner_output = ModelRunnerOutput(
            req_ids=req_ids,
            req_id_to_index=self.input_batch.req_id_to_index,
            sampled_token_ids=valid_sampled_token_ids,
            spec_token_ids=None,
            logprobs=None,
            prompt_logprobs_dict=prompt_logprobs_dict,
        )
        # Check there is no new graph compilation, all the graphs should be
        # captured and compiled during warming up.
        if self.check_recompilation and not self.enforce_eager:
            curr_cached_graph = xr.get_num_cached_compilation_graph()
            assert self.num_xla_graphs == curr_cached_graph, (
                "Recompilation after warm up is detected.")
        return model_runner_output

    def load_model(self) -> None:
        self.device = self.device_config.device

        # NOTE(woosuk): While the executor assigns the TP ranks to the worker
        # process, the ranks can be different from the ranks internally assigned
        # by the xm runtime. Therefore, there is a mismatch in the rank
        # assignment between the gloo (cpu) runtime and the xm (tpu) runtime.
        # This is not a problem in linear layers because all-reduce is
        # rank-agnostic. However, it matters for all-gather as the ranks
        # determine the order of concatenating the output tensors.
        # As a workaround, we use the xm's rank assignment only when loading
        # the embedding weights.
        xm_tp_rank = xr.global_ordinal()
        with patch(
                "vllm.model_executor.layers.vocab_parallel_embedding."
                "get_tensor_model_parallel_rank",
                return_value=xm_tp_rank):
            model = get_model(vllm_config=self.vllm_config)
        if self.lora_config is not None:
            model = self.load_lora_model(model, self.model_config,
                                         self.scheduler_config,
                                         self.lora_config, self.device)
            punica_wrapper = self.lora_manager._adapter_manager.punica_wrapper
            if not self.enforce_eager:
                punica_wrapper.mark_compiled()

        model = model.eval()
        xm.mark_step()
        xm.wait_device_ops()
        model = ModelWrapperV1(model)
        self.model = torch.compile(model,
                                   backend="openxla",
                                   fullgraph=True,
                                   dynamic=False)

    @torch.no_grad()
    def _dummy_run(self, kv_caches, num_tokens: int) -> None:
        if self.is_multimodal_model:
            input_ids = None
            inputs_embeds = torch.zeros((num_tokens, self.hidden_size),
                                        dtype=self.dtype,
                                        device=self.device)
        else:
            input_ids = torch.zeros((num_tokens),
                                    dtype=torch.int32,
                                    device=self.device)
            inputs_embeds = None
        actual_num_reqs = min(num_tokens, self.max_num_reqs)
        position_ids = torch.zeros(num_tokens,
                                   dtype=torch.int32,
                                   device=self.device)
        slot_mapping = torch.zeros(num_tokens,
                                   dtype=torch.int64,
                                   device=self.device)
        block_tables = torch.zeros(
            (self.max_num_reqs, self.block_table_cpu.shape[1]),
            dtype=torch.int32,
            device=self.device)
        query_lens = [1] * self.max_num_reqs
        query_start_loc = torch.cumsum(torch.tensor([0] + query_lens,
                                                    dtype=torch.int32),
                                       dim=0,
                                       dtype=torch.int32).to(self.device)
        context_lens = torch.ones((self.max_num_reqs, ),
                                  dtype=torch.int32,
                                  device=self.device)
        num_seqs = torch.tensor([actual_num_reqs],
                                dtype=torch.int32,
                                device=self.device)
        attn_metadata = PallasMetadata(
            slot_mapping=slot_mapping,
            block_tables=block_tables,
            context_lens=context_lens,
            query_start_loc=query_start_loc,
            num_seqs=num_seqs,
        )

        if self.is_multimodal_model:
            torch._dynamo.mark_dynamic(inputs_embeds, 0)
        else:
            torch._dynamo.mark_dynamic(input_ids, 0)
        torch._dynamo.mark_dynamic(position_ids, 0)
        torch._dynamo.mark_dynamic(attn_metadata.slot_mapping, 0)

        with self.maybe_dummy_run_with_lora(
                self.lora_config, np.array([num_tokens], dtype=np.int32)):
            with set_forward_context(attn_metadata, self.vllm_config, 0):
                self.model(input_ids=input_ids,
                           positions=position_ids,
                           kv_caches=kv_caches,
                           inputs_embeds=inputs_embeds)

    def capture_model(self) -> None:
        """Compile the model."""

        logger.info("Compiling the model with different input shapes.")

        start = time.perf_counter()
        for num_tokens in self.num_tokens_paddings:
            logger.info("  -- num_tokens: %d", num_tokens)
            self._dummy_run(self.kv_caches, num_tokens)
            xm.mark_step()
        xm.wait_device_ops()
        end = time.perf_counter()
        logger.info("Compilation finished in in %.2f [secs].", end - start)

        logger.info("Compiling sampling with different input shapes.")
        start = time.perf_counter()
        hsize = self.model_config.get_hidden_size()
        device = self.device

        # Compile sampling step for different model+sampler outputs in bucketed
        # n_tokens x max_num_reqs. Graph is really small so this is fine.
        for num_tokens in self.num_tokens_paddings:
            num_reqs_to_sample = MIN_NUM_SEQS
            dummy_hidden = torch.randn((num_tokens, hsize),
                                       device=device,
                                       dtype=torch.bfloat16)
            while True:
                indices = torch.zeros(
                    num_reqs_to_sample,
                    dtype=torch.int32,
                    device=device,
                )
                xm.mark_step()
                sampling_meta = TPUSupportedSamplingMetadata.\
                    from_input_batch(self.input_batch, indices)
                logger.info("  -- num_tokens: %d, num_seqs: %d", num_tokens,
                            num_reqs_to_sample)
<<<<<<< HEAD
                
                with self.maybe_dummy_run_with_lora(self.lora_config, np.array([num_tokens], dtype=np.int32)):
                    self.model.sample_from_hidden(dummy_hidden, sampling_meta)
                    
                xm.mark_step()
=======
                out = self.model.sample_from_hidden(dummy_hidden,
                                                    sampling_meta)
                out = out.cpu()
>>>>>>> 1711b929
                if num_reqs_to_sample >= self.max_num_reqs:
                    break
                num_reqs_to_sample *= 2
        xm.wait_device_ops()
        end = time.perf_counter()
        logger.info("Compilation finished in in %.2f [secs].", end - start)
        # Record the number cached XLA graph after warming up, this will be
        # used for checking there is no additional graph compilation during
        # runtime execution.
        if self.check_recompilation:
            total_cached_graphs = xr.get_num_cached_compilation_graph()
            num_compiled_graphs = total_cached_graphs - self.num_xla_graphs
            logger.info("Compiled %d XLA graphs.", num_compiled_graphs)
            self.num_xla_graphs += num_compiled_graphs

    def initialize_kv_cache(self, kv_cache_config: KVCacheConfig) -> None:
        """
        Initialize KV cache based on `kv_cache_config`.
        Args:
            kv_cache_config: Configuration for the KV cache, including the KV
            cache size of each layer
        """
        if len(kv_cache_config.kv_cache_groups) > 1:
            raise NotImplementedError(
                "Hybrid models with more than one KV cache type are not "
                "supported yet.")

        kv_caches: dict[str, torch.Tensor] = {}

        for kv_cache_group in kv_cache_config.kv_cache_groups:
            kv_cache_spec = kv_cache_group.kv_cache_spec
            for layer_name in kv_cache_group.layer_names:
                tensor_config = kv_cache_config.tensors[layer_name]
                assert tensor_config.size % kv_cache_spec.page_size_bytes == 0
                num_blocks = tensor_config.size // kv_cache_spec.page_size_bytes
                if isinstance(kv_cache_spec, FullAttentionSpec):
                    kv_cache_shape = PallasAttentionBackend.get_kv_cache_shape(
                        num_blocks, kv_cache_spec.block_size,
                        kv_cache_spec.num_kv_heads, kv_cache_spec.head_size)
                    dtype = kv_cache_spec.dtype

                    tpu_k_cache = torch.zeros(kv_cache_shape,
                                              dtype=dtype,
                                              device=self.device)
                    tpu_v_cache = torch.zeros_like(tpu_k_cache)

                    kv_caches[layer_name] = (tpu_k_cache, tpu_v_cache)
                else:
                    raise NotImplementedError

        bind_kv_cache(
            kv_caches,
            self.vllm_config.compilation_config.static_forward_context,
            self.kv_caches)


class ModelWrapperV1(nn.Module):

    def __init__(self, model: nn.Module):
        super().__init__()
        self.model = model
        self.sampler = TPUSampler()

    def sample(
            self, logits: torch.Tensor,
            sampling_metadata: TPUSupportedSamplingMetadata) -> SamplerOutput:
        sampler_out = self.sampler(logits, sampling_metadata)
        return sampler_out

    def forward(
        self,
        input_ids: torch.Tensor,
        positions: torch.Tensor,
        kv_caches: list[tuple[torch.Tensor, torch.Tensor]],
        inputs_embeds: Optional[torch.Tensor] = None,
    ) -> torch.Tensor:
        """Executes the forward pass of the model.

        Args:
            input_ids: The input token IDs of shape [num_tokens].
            positions: The input position IDs of shape [num_tokens].
            kv_caches: The key and value caches. They can be None during the
                memory profiling at initialization.
            inputs_embeds: The input embeddings of shape [num_tokens,
                hidden_size]. It is used for multimodal models.
        """

        hidden_states = self.model(
            input_ids=input_ids,
            positions=positions,
            inputs_embeds=inputs_embeds,
        )

        return hidden_states

    # @torch.compile(backend="openxla", fullgraph=True, dynamic=False)
    def sample_from_hidden(
        self,
        hidden_states: torch.Tensor,
        sampling_metadata: TPUSupportedSamplingMetadata,
    ) -> torch.Tensor:
        """
        Sample with xla-friendly function. This function is to be traced 
        separately from `forward` for lighter compilation overhead.
        """
        # Tensor `sample_hidden_states` is of fixed pre-compiled size.
        sample_hidden_states = \
            hidden_states[sampling_metadata.indices_do_sample]
        logits = self.compute_logits(sample_hidden_states)
        # Optimized greedy sampling branch, tracing both paths in a single pass
        # NOTE all_greedy is a scalar, this is just an optimized if/else.
        out_tokens = torch.where(sampling_metadata.all_greedy,
                        torch.argmax(logits, dim=-1, keepdim=True),
                        self.sample(logits, sampling_metadata)\
                                            .sampled_token_ids)
        return out_tokens

    def compute_logits(self,
                       hidden_states: torch.Tensor) -> Optional[torch.Tensor]:
        # SamplingMetadata here for pruning output in LogitsProcessor, disabled
        logits = self.model.compute_logits(hidden_states, None)
        return logits

    def get_multimodal_embeddings(self, *args, **kwargs):
        return self.model.get_multimodal_embeddings(*args, **kwargs)

    def get_input_embeddings(self, *args, **kwargs):
        return self.model.get_input_embeddings(*args, **kwargs)


def _get_padded_number(n: int, multiple: int) -> int:
    return ((n + multiple - 1) // multiple) * multiple


def _get_padded_num_reqs_with_upper_limit(x, upper_limit) -> int:
    res = MIN_NUM_SEQS if x <= MIN_NUM_SEQS else 1 << (x - 1).bit_length()
    return min(res, upper_limit)


def _get_paddings(min_token_size: int, max_token_size: int,
                  padding_gap: int) -> list[int]:
    """Generate a list of padding size, starting from min_token_size, 
    ending with a number that can cover max_token_size
    first increase the size to twice, 
    then increase the padding size by padding_gap.
    """
    paddings = []
    num = min_token_size
    while num <= padding_gap:
        paddings.append(num)
        num *= 2
    num //= 2
    while num < max_token_size:
        num += padding_gap
        paddings.append(num)
    return paddings


def _get_padded_token_len(paddings: list[int], x: int) -> int:
    """Return the first element in paddings list greater or equal to x.
    """
    index = bisect.bisect_left(paddings, x)
    assert index < len(paddings)
    return paddings[index]<|MERGE_RESOLUTION|>--- conflicted
+++ resolved
@@ -821,17 +821,12 @@
                     from_input_batch(self.input_batch, indices)
                 logger.info("  -- num_tokens: %d, num_seqs: %d", num_tokens,
                             num_reqs_to_sample)
-<<<<<<< HEAD
-                
+
                 with self.maybe_dummy_run_with_lora(self.lora_config, np.array([num_tokens], dtype=np.int32)):
-                    self.model.sample_from_hidden(dummy_hidden, sampling_meta)
-                    
-                xm.mark_step()
-=======
-                out = self.model.sample_from_hidden(dummy_hidden,
+                    out = self.model.sample_from_hidden(dummy_hidden,
                                                     sampling_meta)
+
                 out = out.cpu()
->>>>>>> 1711b929
                 if num_reqs_to_sample >= self.max_num_reqs:
                     break
                 num_reqs_to_sample *= 2
