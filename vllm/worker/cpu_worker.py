"""A CPU worker class."""
from typing import Dict, List, Optional, Set, Tuple, Type

import torch
import torch.distributed

import vllm.envs as envs
from vllm.attention import get_attn_backend
from vllm.config import (CacheConfig, DeviceConfig, ModelConfig,
                         ParallelConfig, VllmConfig)
from vllm.distributed import (ensure_model_parallel_initialized,
                              init_distributed_environment)
from vllm.logger import init_logger
from vllm.lora.request import LoRARequest
from vllm.model_executor import set_random_seed
from vllm.sequence import ExecuteModelRequest
from vllm.utils import STR_DTYPE_TO_TORCH_DTYPE
from vllm.worker.cpu_enc_dec_model_runner import CPUEncoderDecoderModelRunner
from vllm.worker.cpu_model_runner import CPUModelRunner, CPUModelRunnerBase
<<<<<<< HEAD
from vllm.worker.worker_base import (LocalOrDistributedWorkerBase, WorkerBase,
=======
from vllm.worker.cpu_pooling_model_runner import CPUPoolingModelRunner
from vllm.worker.worker_base import (LocalOrDistributedWorkerBase,
                                     LoraNotSupportedWorkerBase, WorkerBase,
>>>>>>> d1c2e15e
                                     WorkerInput)

logger = init_logger(__name__)


class CPUCacheEngine:
    """Manages the KV cache for CPU backend.

    This class is responsible for initializing and managing CPU KV
    caches. It also provides methods for performing KV cache operations, such
    as copying.
    """

    def __init__(self, cache_config: CacheConfig, model_config: ModelConfig,
                 parallel_config: ParallelConfig,
                 device_config: DeviceConfig) -> None:
        assert device_config.device_type == "cpu"
        self.cache_config = cache_config
        self.model_config = model_config
        self.parallel_config = parallel_config

        self.head_size = model_config.get_head_size()
        self.num_layers = model_config.get_num_layers(parallel_config)
        self.num_heads = model_config.get_num_kv_heads(parallel_config)

        self.block_size = cache_config.block_size
        # Note: In CacheConfig, num_gpu_blocks actual is num_cpu_blocks
        # for CPU backend, because we want to reuse KV cache management
        # in the scheduler.
        self.num_cpu_blocks = cache_config.num_gpu_blocks

        if cache_config.cache_dtype == "auto":
            self.dtype = model_config.dtype
        else:
            self.dtype = STR_DTYPE_TO_TORCH_DTYPE[cache_config.cache_dtype]

        # Get attention backend.
        self.attn_backend = get_attn_backend(
            self.model_config.get_head_size(),
            self.model_config.dtype,
            cache_config.cache_dtype,
            self.block_size,
            self.model_config.is_attention_free,
        )

        # Initialize the cache.
        self.cpu_cache = self._allocate_kv_cache(self.num_cpu_blocks)

    def _allocate_kv_cache(
        self,
        num_blocks: int,
    ) -> List[torch.Tensor]:
        """Allocates KV cache on CPU."""
        kv_cache_shape = self.attn_backend.get_kv_cache_shape(
            num_blocks, self.block_size, self.num_heads, self.head_size)
        kv_cache: List[torch.Tensor] = []
        for _ in range(self.num_layers):
            kv_cache.append(
                torch.empty(kv_cache_shape, dtype=self.dtype, device="cpu"))
        return kv_cache

    def swap_in(self, src_to_dst: Dict[int, int]) -> None:
        raise NotImplementedError("Swap is not supported in CPUCacheEngine.")

    def swap_out(self, src_to_dst: Dict[int, int]) -> None:
        raise NotImplementedError("Swap is not supported in CPUCacheEngine.")

    def copy(self, src_to_dsts: Dict[int, List[int]]) -> None:
        self.attn_backend.copy_blocks(self.cpu_cache, src_to_dsts)

    @staticmethod
    def get_cache_block_size(
        block_size: int,
        cache_dtype: str,
        model_config: ModelConfig,
        parallel_config: ParallelConfig,
    ) -> int:
        head_size = model_config.get_head_size()
        num_heads = model_config.get_num_kv_heads(parallel_config)
        num_layers = model_config.get_num_layers(parallel_config)

        key_cache_block = block_size * num_heads * head_size
        value_cache_block = key_cache_block
        total = num_layers * (key_cache_block + value_cache_block)
        if cache_dtype == "auto":
            dtype = model_config.dtype
        else:
            dtype = STR_DTYPE_TO_TORCH_DTYPE[cache_dtype]
        dtype_size = torch.tensor([], dtype=dtype).element_size()
        return dtype_size * total


class CPUWorker(LocalOrDistributedWorkerBase):
    """A worker class that executes (a partition of) the model on a CPU socket.

    Each worker is associated with a single CPU socket. The worker is 
    responsible for maintaining the KV cache and executing the model on the 
    CPU. In case of distributed inference, each worker is assigned a partition
    of the model.
    """

    def __init__(
        self,
        vllm_config: VllmConfig,
        local_rank: int,
        rank: int,
        distributed_init_method: str,
        kv_cache_dtype: Optional[str] = "auto",
        is_driver_worker: bool = False,
        model_runner_cls: Optional[Type[CPUModelRunner]] = None,
    ) -> None:
        WorkerBase.__init__(self, vllm_config=vllm_config)

        self.local_rank = local_rank
        self.rank = rank
        self.distributed_init_method = distributed_init_method

        self.is_driver_worker = is_driver_worker
        if self.is_driver_worker:
            assert self.rank == 0, "The driver worker must have rank 0."

        if self.model_config.trust_remote_code:
            # note: lazy import to avoid importing torch before initializing
            from vllm.utils import init_cached_hf_modules
            init_cached_hf_modules()

        # Setup OpenMP threads affinity.
        omp_cpuids = envs.VLLM_CPU_OMP_THREADS_BIND
        if omp_cpuids == "all":
            self.local_omp_cpuid = "all"
        else:
            self.local_omp_cpuid = omp_cpuids.split("|")[rank]

        # Return hidden states from target model if the draft model is an
        # mlp_speculator
        speculative_config = self.speculative_config
        model_config = self.model_config
        speculative_args = {} if speculative_config is None \
            or (speculative_config.draft_model_config.model ==
                model_config.model) \
            or (speculative_config.draft_model_config.hf_config.model_type
                not in ["medusa", "mlp_speculator", "eagle"]) \
                    else {"return_hidden_states": True}
        ModelRunnerClass: Type[CPUModelRunnerBase] = CPUModelRunner
        if self.model_config.task == "embedding":
            ModelRunnerClass = CPUPoolingModelRunner
        elif self.model_config.is_encoder_decoder:
            ModelRunnerClass = CPUEncoderDecoderModelRunner
        self.model_runner: CPUModelRunnerBase = ModelRunnerClass(
            vllm_config=vllm_config,
            kv_cache_dtype=kv_cache_dtype,
            is_driver_worker=is_driver_worker,
            **speculative_args,
        )
        if model_runner_cls is not None:
            self.model_runner = model_runner_cls(self.model_runner)
        # Uninitialized cache engine. Will be initialized by
        # initialize_cache.
        self.cache_engine: List[CPUCacheEngine]
        # Initialize cpu_cache as embedding models don't initialize kv_caches
        self.cpu_cache: Optional[List[List[torch.Tensor]]] = None

        # Torch profiler. Enabled and configured through env vars:
        # VLLM_TORCH_PROFILER_DIR=/path/to/save/trace
        if envs.VLLM_TORCH_PROFILER_DIR:
            torch_profiler_trace_dir = envs.VLLM_TORCH_PROFILER_DIR
            logger.info("Profiling enabled. Traces will be saved to: %s",
                        torch_profiler_trace_dir)
            self.profiler = torch.profiler.profile(
                activities=[
                    torch.profiler.ProfilerActivity.CPU,
                ],
                with_stack=True,
                on_trace_ready=torch.profiler.tensorboard_trace_handler(
                    torch_profiler_trace_dir, use_gzip=True))
        else:
            self.profiler = None

    def start_profile(self):
        if self.profiler is None:
            raise RuntimeError("Profiler is not enabled.")
        self.profiler.start()

    def stop_profile(self):
        if self.profiler is None:
            raise RuntimeError("Profiler is not enabled.")
        self.profiler.stop()

    def init_device(self) -> None:
        if self.local_omp_cpuid != "all":
            ret = torch.ops._C_utils.init_cpu_threads_env(self.local_omp_cpuid)
            if ret:
                logger.info(ret)
        self.device = torch.device("cpu")
        self.init_distributed_environment()
        # Set random seed.
        set_random_seed(self.model_config.seed)

    def load_model(self):
        self.model_runner.load_model()

    def determine_num_available_blocks(self) -> Tuple[int, int]:
        """Determine the number of blocks available for the KV cache.

        This determines how many KV blocks can fit into the configured CPU
        KV cache space.

        Note that since vLLM assumes a block resides on GPU if it can be
        modified, we return num_gpu_blocks=num_cpu_blocks and num_cpu_blocks=0.
        This allows us to reuse the scheduler of vLLM without generalizing it
        to different devices.
        """
        # For CPU device, the block number will be calculated based on the
        # cpu_kvcache_space.
        cache_block_size = self.get_cache_block_size_bytes()
        num_cpu_blocks = int(self.cache_config.cpu_kvcache_space_bytes //
                             cache_block_size)
        num_cpu_blocks = max(num_cpu_blocks, 0)

        # Note: To reuse the cache management procedure,
        # use cpu cache as 'gpu cache'.
        num_gpu_blocks = num_cpu_blocks
        num_cpu_blocks = 0
        return num_gpu_blocks, num_cpu_blocks

    def initialize_cache(self, num_gpu_blocks: int,
                         num_cpu_blocks: int) -> None:
        """Initialize the KV cache. Currently, swappable CPU memory is not
        supported.

        Since this worker does not support GPUs, we use the num_gpu_blocks to
        determine how many non-swappable CPU blocks to allocate.
        """
        assert (num_cpu_blocks == 0
                ), f"{type(self)} does not support swappable cache"

        # Note: To reuse the cache management procedure,
        # use cpu cache as 'gpu cache'.
        num_cpu_blocks = num_gpu_blocks

        self._validate_num_cpu_blocks(num_cpu_blocks)
        self.cache_config.num_gpu_blocks = num_cpu_blocks
        self.cache_config.num_cpu_blocks = 0

        # Initialize the cache.
        self._init_cache_engine()

    def add_lora(self, lora_request: LoRARequest) -> bool:
        return self.model_runner.add_lora(lora_request)

    def remove_lora(self, lora_id: int) -> bool:
        return self.model_runner.remove_lora(lora_id)

    def pin_lora(self, lora_id: int) -> bool:
        return self.model_runner.pin_lora(lora_id)

    def list_loras(self) -> Set[int]:
        return self.model_runner.list_loras()

    def _validate_num_cpu_blocks(self, num_cpu_blocks: int) -> None:
        """Raise errors if the num_cpu_blocks is invalid.
        """
        if num_cpu_blocks <= 0:
            raise ValueError("No available memory for the cache blocks. "
                             "Try increasing `VLLM_CPU_KVCACHE_SPACE` when "
                             "initializing the engine.")

        max_seq_len = self.cache_config.block_size * num_cpu_blocks
        if self.model_config.max_model_len > max_seq_len:
            raise ValueError(
                f"The model's max seq len ({self.model_config.max_model_len}) "
                "is larger than the maximum number of tokens that can be "
                f"stored in KV cache ({max_seq_len}). Try increasing "
                "`VLLM_CPU_KVCACHE_SPACE` or decreasing `max_model_len` when "
                "initializing the engine.")

    def _init_cache_engine(self) -> None:
        self.cache_engine = [
            CPUCacheEngine(self.cache_config, self.model_config,
                           self.parallel_config, self.device_config)
            for _ in range(self.parallel_config.pipeline_parallel_size)
        ]
        self.cpu_cache = [
            self.cache_engine[ve].cpu_cache
            for ve in range(self.parallel_config.pipeline_parallel_size)
        ]
        self.model_runner.block_size = self.cache_engine[0].block_size

        assert all(
            self.cpu_cache[ve] is not None
            for ve in range(self.parallel_config.pipeline_parallel_size))

        # Populate the cache to warmup the memory
        for ve in range(self.parallel_config.pipeline_parallel_size):
            for layer_cache in self.cpu_cache[ve]:
                layer_cache.fill_(0)

    @property
    def do_metadata_broadcast(self) -> bool:
        return self.parallel_config.tensor_parallel_size > 1

    @property
    def kv_cache(self) -> Optional[List[List[torch.Tensor]]]:
        return self.cpu_cache

    @property
    def vocab_size(self) -> int:
        return self.model_runner.vocab_size

    @property
    def max_model_len(self) -> int:
        return self.model_config.max_model_len

    def execute_worker(
        self,
        worker_input: WorkerInput,
    ) -> None:
        if (worker_input.blocks_to_copy is not None
                and worker_input.blocks_to_copy.numel() > 0):
            self.cache_engine[worker_input.virtual_engine].copy(
                worker_input.blocks_to_copy)

    @torch.inference_mode()
    def prepare_worker_input(
            self, execute_model_req: ExecuteModelRequest) -> WorkerInput:
        assert execute_model_req is not None
        virtual_engine = execute_model_req.virtual_engine
        num_seq_groups: int = len(execute_model_req.seq_group_metadata_list)
        blocks_to_copy = execute_model_req.blocks_to_copy
        blocks_to_copy = torch.tensor(execute_model_req.blocks_to_copy,
                                      device="cpu",
                                      dtype=torch.int64).view(-1, 2)
        assert len(execute_model_req.blocks_to_swap_in) == 0
        assert len(execute_model_req.blocks_to_swap_out) == 0
        return WorkerInput(
            num_seq_groups=num_seq_groups,
            blocks_to_copy=blocks_to_copy,
            virtual_engine=virtual_engine,
        )

    def init_distributed_environment(self) -> None:
        """Initialize the distributed environment."""

        parallel_config = self.parallel_config
        rank = self.rank
        distributed_init_method = self.distributed_init_method
        init_distributed_environment(
            world_size=parallel_config.world_size,
            rank=rank,
            distributed_init_method=distributed_init_method,
            backend="gloo",
        )

        # A small all_reduce for warmup.
        torch.distributed.all_reduce(torch.zeros(1).cpu())

        ensure_model_parallel_initialized(
            parallel_config.tensor_parallel_size,
            parallel_config.pipeline_parallel_size)

    def get_cache_block_size_bytes(self) -> int:
        """Return the size in bytes of a single KV cache block.
        """
        return CPUCacheEngine.get_cache_block_size(
            self.cache_config.block_size, self.cache_config.cache_dtype,
            self.model_config, self.parallel_config)<|MERGE_RESOLUTION|>--- conflicted
+++ resolved
@@ -17,13 +17,8 @@
 from vllm.utils import STR_DTYPE_TO_TORCH_DTYPE
 from vllm.worker.cpu_enc_dec_model_runner import CPUEncoderDecoderModelRunner
 from vllm.worker.cpu_model_runner import CPUModelRunner, CPUModelRunnerBase
-<<<<<<< HEAD
+from vllm.worker.cpu_pooling_model_runner import CPUPoolingModelRunner
 from vllm.worker.worker_base import (LocalOrDistributedWorkerBase, WorkerBase,
-=======
-from vllm.worker.cpu_pooling_model_runner import CPUPoolingModelRunner
-from vllm.worker.worker_base import (LocalOrDistributedWorkerBase,
-                                     LoraNotSupportedWorkerBase, WorkerBase,
->>>>>>> d1c2e15e
                                      WorkerInput)
 
 logger = init_logger(__name__)
