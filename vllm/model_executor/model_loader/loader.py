--- conflicted
+++ resolved
@@ -404,43 +404,28 @@
                             "Following weights were not initialized from "
                             f"checkpoint: {weights_not_loaded}")
 
-<<<<<<< HEAD
+
                 for _, module in model.named_modules():
                     quant_method = getattr(module, "quant_method", None)
                     if isinstance(quant_method, QuantizeMethodBase):
-                        # When quant methods need to process weights after
-                        # loading for repacking, quantizing, etc), they
-                        # expect parameters to be on the global target
-                        # device. This scope is for the case where cpu
-                        # offloading is used, where we will move the
-                        # parameters onto device for processing and back
-                        # off after.
+                        # When quant methods need to process weights after loading
+                        # (for repacking, quantizing, etc), they expect parameters
+                        # to be on the global target device. This scope is for the
+                        # case where cpu offloading is used, where we will move the
+                        # parameters onto device for processing and back off after.
                         with device_loading_context(module, target_device):
                             quant_method.process_weights_after_loading(module)
+                    elif isinstance(module, Attention) and \
+                        hasattr(module, "process_weights_after_loading"):
+                        # When attention modules need to process weights after
+                        # currently only used by MLA
+                        module.process_weights_after_loading()
 
             self.model_gpu_load_time = time.time() - gpu_load_start
 
             return model.eval()
         finally:
             logger.info("Model GPU load time: %.2fs", self.model_gpu_load_time)
-=======
-            for _, module in model.named_modules():
-                quant_method = getattr(module, "quant_method", None)
-                if isinstance(quant_method, QuantizeMethodBase):
-                    # When quant methods need to process weights after loading
-                    # (for repacking, quantizing, etc), they expect parameters
-                    # to be on the global target device. This scope is for the
-                    # case where cpu offloading is used, where we will move the
-                    # parameters onto device for processing and back off after.
-                    with device_loading_context(module, target_device):
-                        quant_method.process_weights_after_loading(module)
-                elif isinstance(module, Attention) and \
-                    hasattr(module, "process_weights_after_loading"):
-                    # When attention modules need to process weights after
-                    # currently only used by MLA
-                    module.process_weights_after_loading()
-        return model.eval()
->>>>>>> 7a8987da
 
 
 class DummyModelLoader(BaseModelLoader):
