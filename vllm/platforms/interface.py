--- conflicted
+++ resolved
@@ -324,18 +324,6 @@
         raise NotImplementedError
 
     @classmethod
-<<<<<<< HEAD
-    def get_infinity_values(cls, dtype: torch.dtype) -> Tuple[float, float]:
-        """
-        Return the platform specific values for (-inf, inf)
-        """
-        return float("-inf"), float("inf")
-
-    @classmethod
-    def can_update_inplace(cls) -> bool:
-        """Checks if the platform allows inplace memory updates"""
-        return True
-=======
     def get_device_communicator_cls(cls) -> str:
         """
         Get device specific communicator class for distributed communication.
@@ -354,7 +342,18 @@
         return (envs.VLLM_USE_V1
                 or parallel_config.distributed_executor_backend
                 == "external_launcher")
->>>>>>> 4167252e
+
+    @classmethod
+    def get_infinity_values(cls, dtype: torch.dtype) -> Tuple[float, float]:
+        """
+        Return the platform specific values for (-inf, inf)
+        """
+        return float("-inf"), float("inf")
+
+    @classmethod
+    def can_update_inplace(cls) -> bool:
+        """Checks if the platform allows inplace memory updates"""
+        return True
 
 
 class UnspecifiedPlatform(Platform):
