--- conflicted
+++ resolved
@@ -688,13 +688,9 @@
     def add_request(self, request: Request) -> None:
         self.waiting.append(request)
         self.requests[request.request_id] = request
-<<<<<<< HEAD
         self._waiting_tokens += self._get_request_total_tokens(request)
-        self.request_queued(request)
-=======
         if self.log_stats:
             request.record_event(EngineCoreEventType.QUEUED)
->>>>>>> fd8e055f
 
     def finish_requests(
         self,
