--- conflicted
+++ resolved
@@ -779,14 +779,10 @@
         start = time.perf_counter()
         num_tokens = 16
         while True:
-<<<<<<< HEAD
+            logger.info("  -- num_tokens: %d", num_tokens)
             with self.maybe_dummy_run_with_lora(
                     self.lora_config, np.array([num_tokens], dtype=np.int32)):
                 self._dummy_run(self.kv_caches, num_tokens)
-=======
->>>>>>> d8e82bc0
-            logger.info("  -- num_tokens: %d", num_tokens)
-            self._dummy_run(self.kv_caches, num_tokens)
             xm.mark_step()
             if num_tokens >= self.max_num_tokens:
                 break
