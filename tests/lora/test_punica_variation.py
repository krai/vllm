--- conflicted
+++ resolved
@@ -6,18 +6,30 @@
 import pytest
 import torch
 
-<<<<<<< HEAD
-from vllm.lora.ops import (bgmv_expand, bgmv_expand_slice, bgmv_shrink,
-                           sgmv_expand, sgmv_expand_slice, sgmv_shrink)
-=======
-# Enable custom op register
-import vllm.lora.ops.bgmv_expand
-import vllm.lora.ops.bgmv_expand_slice
-import vllm.lora.ops.bgmv_shrink
-import vllm.lora.ops.sgmv_expand
-import vllm.lora.ops.sgmv_expand_slice
-import vllm.lora.ops.sgmv_shrink  # noqa: F401
->>>>>>> d1c2e15e
+from vllm.triton_utils import HAS_TRITON
+
+# Enable custom op register if we're using custom ops
+if HAS_TRITON:
+    import vllm.lora.ops.triton.bgmv_expand
+    import vllm.lora.ops.triton.bgmv_expand_slice
+    import vllm.lora.ops.triton.bgmv_shrink
+    import vllm.lora.ops.triton.sgmv_expand
+    import vllm.lora.ops.triton.sgmv_expand_slice
+    import vllm.lora.ops.triton.sgmv_shrink  # noqa: F401
+
+    # Unlike test_punica_sizes.py, we directly utilize custom op for
+    # testing, which verifies the correct registration of these ops.
+    bgmv_expand = torch.ops.vllm.bgmv_expand
+    bgmv_expand_slice = torch.ops.vllm.bgmv_expand_slice
+    bgmv_shrink = torch.ops.vllm.bgmv_shrink
+    sgmv_expand = torch.ops.vllm.sgmv_expand
+    sgmv_expand_slice = torch.ops.vllm.sgmv_expand_slice
+    sgmv_shrink = torch.ops.vllm.sgmv_shrink
+else:
+    from vllm.lora.ops.default.lora_ops import (bgmv_expand, bgmv_expand_slice,
+                                                bgmv_shrink, sgmv_expand,
+                                                sgmv_expand_slice, sgmv_shrink)
+
 from vllm.platforms import current_platform
 
 from .utils import (generate_data, generate_data_for_expand_nslices,
@@ -44,17 +56,6 @@
         torch.float32: (1e-2, 1e-2),
     }[a.dtype]
     torch.testing.assert_close(a, b, rtol=rtol, atol=atol)
-
-
-# Unlike test_punica_sizes.py, we directly utilize custom op for
-# testing, which verifies the correct registration of these ops.
-bgmv_expand = torch.ops.vllm.bgmv_expand
-bgmv_expand_slice = torch.ops.vllm.bgmv_expand_slice
-bgmv_shrink = torch.ops.vllm.bgmv_shrink
-sgmv_expand = torch.ops.vllm.sgmv_expand
-sgmv_expand_slice = torch.ops.vllm.sgmv_expand_slice
-sgmv_shrink = torch.ops.vllm.sgmv_shrink
-
 
 @pytest.mark.parametrize("batches", BATCHES)
 @pytest.mark.parametrize("num_loras", NUM_LORA)
