--- conflicted
+++ resolved
@@ -105,7 +105,6 @@
         self.encoder_cache_manager = EncoderCacheManager(
             cache_size=encoder_cache_size)
 
-<<<<<<< HEAD
     def _get_request_total_tokens(self, request: Request) -> int:
         """Calculate total tokens (prompt + decode) for a request.
 
@@ -118,10 +117,8 @@
             else request.max_tokens
         return prompt_tokens + max_new_tokens
 
-    def schedule(self) -> "SchedulerOutput":
-=======
     def schedule(self) -> SchedulerOutput:
->>>>>>> d0feea31
+
         # NOTE(woosuk) on the scheduling algorithm:
         # There's no "decoding phase" nor "prefill phase" in the scheduler.
         # Each request just has the num_computed_tokens and
@@ -334,14 +331,11 @@
 
                 tokens = self._get_request_total_tokens(request)
                 self.waiting.popleft()
-<<<<<<< HEAD
                 self._waiting_tokens -= tokens
-=======
                 if request.use_structured_output:
                     structured_output_request_ids[
                         request.request_id] = req_index
                 req_index += 1
->>>>>>> d0feea31
                 self.running.append(request)
                 self.scheduled_req_ids.add(request.request_id)
                 self.request_scheduled(request, scheduled_timestamp)
